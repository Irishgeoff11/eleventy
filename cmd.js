--- conflicted
+++ resolved
@@ -26,22 +26,13 @@
   return;
 }
 
-<<<<<<< HEAD
 try {
   let elev = new Eleventy(argv.input, argv.output);
   elev.setConfigPath(argv.config);
   elev.setPathPrefix(argv.pathprefix);
   elev.setDryRun(argv.dryrun);
+  elev.setPassthroughAll(argv.passthroughall);
   elev.setFormats(argv.formats);
-=======
-    try {
-      let elev = new Eleventy(argv.input, argv.output);
-      elev.setConfigPath(argv.config);
-      elev.setPathPrefix(argv.pathprefix);
-      elev.setDryRun(argv.dryrun);
-      elev.setPassthroughAll(argv.passthroughall);
-      elev.setFormats(argv.formats);
->>>>>>> 34276f57
 
   let isVerbose = process.env.DEBUG ? false : !argv.quiet;
   elev.setIsVerbose(isVerbose);
