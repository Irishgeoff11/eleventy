--- conflicted
+++ resolved
@@ -230,12 +230,12 @@
     this.nunjucksTags[name] = bench.add(`"${name}" Nunjucks Custom Tag`, tagFn);
   }
 
-<<<<<<< HEAD
   addGlobalData(name, data) {
     name = this.getNamespacedName(name);
     this.globalData[name] = data;
     return this;
-=======
+  }
+
   addNunjucksGlobal(name, globalFn) {
     name = this.getNamespacedName(name);
 
@@ -248,8 +248,10 @@
       );
     }
 
-    this.nunjucksGlobals[name] = bench.add(`"${name}" Nunjucks Global`, globalFn);
->>>>>>> b8a0bdd9
+    this.nunjucksGlobals[name] = bench.add(
+      `"${name}" Nunjucks Global`,
+      globalFn
+    );
   }
 
   addTransform(name, callback) {
