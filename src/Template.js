const fs = require("fs-extra");
const parsePath = require("parse-filepath");
const normalize = require("normalize-path");
const lodashIsObject = require("lodash/isObject");
const { DateTime } = require("luxon");

const TemplateData = require("./TemplateData");
const TemplateContent = require("./TemplateContent");
const TemplatePath = require("./TemplatePath");
const TemplatePermalink = require("./TemplatePermalink");
const TemplatePermalinkNoWrite = require("./TemplatePermalinkNoWrite");
const TemplateLayout = require("./TemplateLayout");
const TemplateFileSlug = require("./TemplateFileSlug");
const ComputedData = require("./ComputedData");
const Pagination = require("./Plugins/Pagination");
const TemplateContentPrematureUseError = require("./Errors/TemplateContentPrematureUseError");

const debug = require("debug")("Eleventy:Template");
const debugDev = require("debug")("Dev:Eleventy:Template");
const bench = require("./BenchmarkManager").get("Aggregate");

class Template extends TemplateContent {
  constructor(path, inputDir, outputDir, templateData, extensionMap) {
    debugDev("new Template(%o)", path);
    super(path, inputDir);

    this.parsed = parsePath(path);

    // for pagination
    this.extraOutputSubdirectory = "";

    if (outputDir) {
      this.outputDir = normalize(outputDir);
    } else {
      this.outputDir = false;
    }

    this.extensionMap = extensionMap;

    this.linters = [];
    this.transforms = [];
    this.plugins = {};
    this.templateData = templateData;
    if (this.templateData) {
      this.templateData.setInputDir(this.inputDir);
    }
    this.paginationData = {};

    this.isVerbose = true;
    this.isDryRun = false;
    this.writeCount = 0;
    this.skippedCount = 0;
    this.wrapWithLayouts = true;
    this.fileSlug = new TemplateFileSlug(
      this.inputPath,
      this.inputDir,
      this.extensionMap
    );
    this.fileSlugStr = this.fileSlug.getSlug();
    this.filePathStem = this.fileSlug.getFullPathWithoutExtension();
  }

  setIsVerbose(isVerbose) {
    this.isVerbose = isVerbose;
  }

  setDryRun(isDryRun) {
    this.isDryRun = !!isDryRun;
  }

  setWrapWithLayouts(wrap) {
    this.wrapWithLayouts = wrap;
  }

  setExtraOutputSubdirectory(dir) {
    this.extraOutputSubdirectory = dir + "/";
  }

  getTemplateSubfolder() {
    return TemplatePath.stripLeadingSubPath(this.parsed.dir, this.inputDir);
  }

  getLayout(layoutKey) {
    if (!this._layout || layoutKey !== this._layoutKey) {
      this._layoutKey = layoutKey;
      this._layout = TemplateLayout.getTemplate(
        layoutKey,
        this.getInputDir(),
        this.config,
        this.extensionMap
      );
    }
    return this._layout;
  }

  async getLayoutChain() {
    if (!this._layout) {
      await this.getData();
    }

    return this._layout.getLayoutChain();
  }

  get baseFile() {
    return this.extensionMap.removeTemplateExtension(this.parsed.base);
  }

  get htmlIOException() {
    // HTML output can’t overwrite the HTML input file.
    return (
      this.inputDir === this.outputDir &&
      this.templateRender.isEngine("html") &&
      this.baseFile === "index"
    );
  }

  async _getLink(data) {
    if (!data) {
      data = await this.getData();
    }

    let permalink = data[this.config.keys.permalink];
    if (permalink) {
      // render variables inside permalink front matter, bypass markdown
      let permalinkValue;
      if (!this.config.dynamicPermalinks || data.dynamicPermalink === false) {
        debugDev("Not using dynamicPermalinks, using %o", permalink);
        permalinkValue = permalink;
      } else {
        permalinkValue = await super.render(permalink, data, true);
        debug(
          "Rendering permalink for %o: %s becomes %o",
          this.inputPath,
          permalink,
          permalinkValue
        );
        debugDev("Permalink rendered with data: %o", data);
      }

      let perm = new TemplatePermalink(
        permalinkValue,
        this.extraOutputSubdirectory
      );

      return perm;
    } else if (permalink === false) {
      return new TemplatePermalinkNoWrite();
    }

    return TemplatePermalink.generate(
      this.getTemplateSubfolder(),
      this.baseFile,
      this.extraOutputSubdirectory,
      this.htmlIOException ? this.config.htmlOutputSuffix : "",
      this.engine.defaultTemplateFileExtension
    );
  }

  // TODO instead of htmlIOException, do a global search to check if output path = input path and then add extra suffix
  async getOutputLink(data) {
    let link = await this._getLink(data);
    return link.toString();
  }

  async getOutputHref(data) {
    let link = await this._getLink(data);
    return link.toHref();
  }

  async getOutputPath(data) {
    let uri = await this.getOutputLink(data);

    if (uri === false) {
      return false;
    } else if (
      (await this.getFrontMatterData())[this.config.keys.permalinkRoot]
    ) {
      // TODO this only works with immediate front matter and not data files
      return normalize(uri);
    } else {
      return normalize(this.outputDir + "/" + uri);
    }
  }

  setPaginationData(paginationData) {
    this.paginationData = paginationData;
  }

  async mapDataAsRenderedTemplates(data, templateData) {
    // function supported in JavaScript type
    if (typeof data === "string" || typeof data === "function") {
      debug("rendering data.renderData for %o", this.inputPath);
      // bypassMarkdown
      let str = await super.render(data, templateData, true);
      return str;
    } else if (Array.isArray(data)) {
      return Promise.all(
        data.map(item => this.mapDataAsRenderedTemplates(item, templateData))
      );
    } else if (lodashIsObject(data)) {
      let obj = {};
      await Promise.all(
        Object.keys(data).map(async value => {
          obj[value] = await this.mapDataAsRenderedTemplates(
            data[value],
            templateData
          );
        })
      );
      return obj;
    }

    return data;
  }

  async _testGetAllLayoutFrontMatterData() {
    let frontMatterData = await this.getFrontMatterData();
    if (frontMatterData[this.config.keys.layout]) {
      let layout = this.getLayout(frontMatterData[this.config.keys.layout]);
      return await layout.getData();
    }
    return {};
  }

  async getData() {
    if (!this.dataCache) {
      debugDev("%o getData()", this.inputPath);
      let localData = {};

      if (this.templateData) {
        localData = await this.templateData.getLocalData(this.inputPath);
        debugDev("%o getData() getLocalData", this.inputPath);
      }

      let frontMatterData = await this.getFrontMatterData();
      let layoutKey =
        frontMatterData[this.config.keys.layout] ||
        localData[this.config.keys.layout];

      let mergedLayoutData = {};
      if (layoutKey) {
        let layout = this.getLayout(layoutKey);

        mergedLayoutData = await layout.getData();
        debugDev(
          "%o getData() get merged layout chain front matter",
          this.inputPath
        );
      }

      let mergedData = TemplateData.mergeDeep(
        this.config,
        {},
        localData,
        mergedLayoutData,
        frontMatterData
      );
      mergedData = await this.addPageDate(mergedData);
      mergedData = this.addPageData(mergedData);
      debugDev("%o getData() mergedData", this.inputPath);

      this.dataCache = mergedData;
    }

    // Don’t deep merge pagination data! See https://github.com/11ty/eleventy/issues/147#issuecomment-440802454
    return Object.assign(
      TemplateData.mergeDeep(this.config, {}, this.dataCache),
      this.paginationData
    );
  }

  async addPageDate(data) {
    if (!("page" in data)) {
      data.page = {};
    }

    let newDate = await this.getMappedDate(data);

    if ("page" in data && "date" in data.page) {
      debug(
        "Warning: data.page.date is in use (%o) will be overwritten with: %o",
        data.page.date,
        newDate
      );
    }

    data.page.date = newDate;

    return data;
  }

  addPageData(data) {
    if (!("page" in data)) {
      data.page = {};
    }

    data.page.inputPath = this.inputPath;
    data.page.fileSlug = this.fileSlugStr;
    data.page.filePathStem = this.filePathStem;

    return data;
  }

  async renderLayout(tmpl, tmplData) {
    let layoutKey = tmplData[tmpl.config.keys.layout];
    let layout = this.getLayout(layoutKey);
    debug("%o is using layout %o", this.inputPath, layoutKey);

    // TODO reuse templateContent from templateMap
    let templateContent = await super.render(
      await this.getPreRender(),
      tmplData
    );
    return layout.render(tmplData, templateContent);
  }

  async _testRenderWithoutLayouts(data) {
    this.setWrapWithLayouts(false);
    let ret = await this.render(data);
    this.setWrapWithLayouts(true);
    return ret;
  }

  async renderContent(str, data, bypassMarkdown) {
    return super.render(str, data, bypassMarkdown);
  }

  // TODO at least some of this isn’t being used in the normal build
  // Render is used for `renderData` and `permalink` but otherwise `renderPageEntry` is being used
  async render(data) {
    debugDev("%o render()", this.inputPath);
    if (!data) {
      throw new Error("`data` needs to be passed into render()");
    }

    if (!this.wrapWithLayouts && data[this.config.keys.layout]) {
      debugDev("Template.render is bypassing layouts for %o.", this.inputPath);
    }

    if (this.wrapWithLayouts && data[this.config.keys.layout]) {
      debugDev(
        "Template.render found layout: %o",
        data[this.config.keys.layout]
      );
      return this.renderLayout(this, data);
    } else {
      debugDev("Template.render renderContent for %o", this.inputPath);
      return super.render(await this.getPreRender(), data);
    }
  }

  addLinter(callback) {
    this.linters.push(callback);
  }

  async runLinters(str, inputPath, outputPath) {
    this.linters.forEach(function (linter) {
      // these can be asynchronous but no guarantee of order when they run
      linter.call(this, str, inputPath, outputPath);
    });
  }

  addTransform(callback) {
    this.transforms.push(callback);
  }

  async runTransforms(str, outputPath, inputPath) {
    for (let transform of this.transforms) {
      str = await transform.call(this, str, outputPath, inputPath);
    }

    return str;
  }

  _addComputedEntry(computedData, obj, parentKey, declaredDependencies) {
    // this check must come before lodashIsObject
    if (typeof obj === "function") {
      computedData.add(parentKey, obj, declaredDependencies);
    } else if (lodashIsObject(obj)) {
      for (let key in obj) {
        let keys = [];
        if (parentKey) {
          keys.push(parentKey);
        }
        keys.push(key);
        this._addComputedEntry(
          computedData,
          obj[key],
          keys.join("."),
          declaredDependencies
        );
      }
    } else if (typeof obj === "string") {
      computedData.addTemplateString(
        parentKey,
        async (innerData) => {
          return await super.render(obj, innerData, true);
        },
        declaredDependencies
      );
    } else {
      // Numbers, booleans, etc
      computedData.add(parentKey, obj, declaredDependencies);
    }
  }

  async addComputedData(data) {
    // will _not_ consume renderData
    this.computedData = new ComputedData();

    if (this.config.keys.computed in data) {
      // Note that `permalink` is only a thing that gets consumed—it does not go directly into generated data
      // this allows computed entries to use page.url or page.outputPath and they’ll be resolved properly
      this.computedData.addTemplateString(
        "page.url",
        async (data) => await this.getOutputHref(data),
        data.permalink ? ["permalink"] : undefined
      );

      this.computedData.addTemplateString(
        "page.outputPath",
        async (data) => await this.getOutputPath(data),
        data.permalink ? ["permalink"] : undefined
      );

      // actually add the computed data
      this._addComputedEntry(
        this.computedData,
        data[this.config.keys.computed]
      );

      // limited run of computed data—save the stuff that relies on collections for later.
      debug("First round of computed data for %o", this.inputPath);
      await this.computedData.setupData(data, function (entry) {
        return !this.isUsesStartsWith(entry, "collections.");

        // TODO possible improvement here is to only process page.url, page.outputPath, permalink
        // instead of only punting on things that rely on collections.
        // let firstPhaseComputedData = ["page.url", "page.outputPath", ...this.getOrderFor("page.url"), ...this.getOrderFor("page.outputPath")];
        // return firstPhaseComputedData.indexOf(entry) > -1;
      });
    } else {
      if (!("page" in data)) {
        data.page = {};
      }

      data.page.url = await this.getOutputHref(data);
      data.page.outputPath = await this.getOutputPath(data);
    }

    // Deprecated, use eleventyComputed instead.
    if ("renderData" in data) {
      data.renderData = await this.mapDataAsRenderedTemplates(
        data.renderData,
        data
      );
    }
  }

  async resolveRemainingComputedData(data) {
    debug("Second round of computed data for %o", this.inputPath);
    await this.computedData.processRemainingData(data);
  }

  async getTemplates(data) {
    let results = [];

    if (!Pagination.hasPagination(data)) {
      await this.addComputedData(data);

      results.push({
        template: this,
        inputPath: this.inputPath,
        fileSlug: this.fileSlugStr,
        filePathStem: this.filePathStem,
        data: data,
        date: data.page.date,
        outputPath: data.page.outputPath,
        url: data.page.url,
        set templateContent(content) {
          this._templateContent = content;
        },
        get templateContent() {
          if (this._templateContent === undefined) {
            // should at least warn here
            throw new TemplateContentPrematureUseError(
              `Tried to use templateContent too early (${this.inputPath})`
            );
          }
          return this._templateContent;
        },
      });
    } else {
      // needs collections for pagination items
      // but individual pagination entries won’t be part of a collection
      this.paging = new Pagination(data);
      this.paging.setTemplate(this);
<<<<<<< HEAD
      let pageTemplates = await this.paging.getPageTemplates();
      let pageNumber = 0;
      for (let page of pageTemplates) {
        let pageData = Object.assign({}, await page.getData());

        await page.addComputedData(pageData);

        // Issue #115
        if (data.collections) {
          pageData.collections = data.collections;
        }

        results.push({
          template: page,
          inputPath: this.inputPath,
          fileSlug: this.fileSlugStr,
          filePathStem: this.filePathStem,
          data: pageData,
          date: pageData.page.date,
          pageNumber: pageNumber++,
          outputPath: pageData.page.outputPath,
          url: pageData.page.url,
          set templateContent(content) {
            this._templateContent = content;
          },
          get templateContent() {
            if (this._templateContent === undefined) {
              throw new TemplateContentPrematureUseError(
                `Tried to use templateContent too early (${this.inputPath} page ${this.pageNumber})`
              );
            }
            return this._templateContent;
          },
        });
      }
=======
      let templates = await this.paging.getPageTemplates();

      results = await Promise.all(
        templates.map(async (page, pageNumber) => {
          let pageData = Object.assign({}, await page.getData());

          // Issue #115
          if (data.collections) {
            pageData.collections = data.collections;
          }

          await page.augmentFinalData(pageData);

          return {
            template: page,
            inputPath: this.inputPath,
            fileSlug: this.fileSlugStr,
            filePathStem: this.filePathStem,
            data: pageData,
            date: pageData.page.date,
            pageNumber: pageNumber,
            outputPath: pageData.page.outputPath,
            url: pageData.page.url,
            set templateContent(content) {
              this._templateContent = content;
            },
            get templateContent() {
              if (this._templateContent === undefined) {
                throw new TemplateContentPrematureUseError(
                  `Tried to use templateContent too early (${this.inputPath} page ${this.pageNumber})`
                );
              }
              return this._templateContent;
            }
          };
        })
      );
>>>>>>> feb5a1eb
    }

    return results;
  }

  async getRenderedTemplates(data) {
    let pages = await this.getTemplates(data);
    await Promise.all(
      pages.map(async page => {
        let content = await page.template._getContent(
          page.outputPath,
          page.data
        );

        page.templateContent = content;
      })
    );
    return pages;
  }

  async _getContent(outputPath, data) {
    return await this.render(data);
  }

  async _write(outputPath, finalContent) {
    let shouldWriteFile = true;

    if (this.isDryRun) {
      shouldWriteFile = false;
    }

    if (outputPath === false) {
      debug(
        "Ignored %o from %o (permalink: false).",
        outputPath,
        this.inputPath
      );
      return;
    }

    let lang = {
      start: "Writing",
      finished: "written.",
    };

    if (!shouldWriteFile) {
      lang = {
        start: "Skipping",
        finished: "", // not used, promise doesn’t resolve
      };
    }

    let engineList = this.templateRender.getReadableEnginesListDifferingFromFileExtension();
    if (this.isVerbose) {
      console.log(
        `${lang.start} ${outputPath} from ${this.inputPath}${
          engineList ? ` (${engineList})` : ""
        }`
      );
    } else {
      debug(`${lang.start} %o from %o.`, outputPath, this.inputPath);
    }

    if (!shouldWriteFile) {
      this.skippedCount++;
    } else {
      let templateBenchmark = bench.get("Template Write");
      templateBenchmark.before();
      return fs.outputFile(outputPath, finalContent).then(() => {
        templateBenchmark.after();
        this.writeCount++;
        debug(`${outputPath} ${lang.finished}.`);
      });
    }
  }

  async renderPageEntry(mapEntry, page) {
    let content;
    let layoutKey = mapEntry.data[this.config.keys.layout];
    if (layoutKey) {
      let layout = this.getLayout(layoutKey);

      content = await layout.render(page.data, page.templateContent);
    } else {
      content = page.templateContent;
    }

    await this.runLinters(content, page.inputPath, page.outputPath);
    content = await this.runTransforms(content, page.outputPath); // pass in page.inputPath?
    return content;
  }

  async writeMapEntry(mapEntry) {
<<<<<<< HEAD
    let promises = [];
    for (let page of mapEntry._pages) {
      let content = await this.renderPageEntry(mapEntry, page);
      let promise = this._write(page.outputPath, content);
      promises.push(promise);
    }

    return Promise.all(promises);
=======
    await Promise.all(
      mapEntry._pages.map(async page => {
        let content = await this.renderPageEntry(mapEntry, page);
        return this._write(page.outputPath, content);
      })
    );
>>>>>>> feb5a1eb
  }

  // TODO is this still used by anything but tests?
  async write(outputPath, data) {
    let templates = await this.getRenderedTemplates(data);
    let promises = [];
    for (let tmpl of templates) {
      promises.push(this._write(tmpl.outputPath, tmpl.templateContent));
    }

    await Promise.all(promises);
  }

  // TODO this but better
  clone() {
    let tmpl = new Template(
      this.inputPath,
      this.inputDir,
      this.outputDir,
      this.templateData,
      this.extensionMap
    );
    tmpl.config = this.config;

    for (let transform of this.transforms) {
      tmpl.addTransform(transform);
    }
    for (let linter of this.linters) {
      tmpl.addLinter(linter);
    }
    tmpl.setIsVerbose(this.isVerbose);
    tmpl.setDryRun(this.isDryRun);

    return tmpl;
  }

  getWriteCount() {
    return this.writeCount;
  }

  getSkippedCount() {
    return this.skippedCount;
  }

  async getMappedDate(data) {
    // TODO(slightlyoff): lots of I/O!

    // should we use Luxon dates everywhere? Right now using built-in `Date`
    if ("date" in data && data.date) {
      debug(
        "getMappedDate: using a date in the data for %o of %o",
        this.inputPath,
        data.date
      );
      if (data.date instanceof Date) {
        // YAML does its own date parsing
        debug("getMappedDate: YAML parsed it: %o", data.date);
        return data.date;
      } else {
        let stat = fs.statSync(this.inputPath);
        // string
        if (data.date.toLowerCase() === "last modified") {
          return new Date(stat.ctimeMs);
        } else if (data.date.toLowerCase() === "created") {
          return new Date(stat.birthtimeMs);
        } else {
          // try to parse with Luxon
          let date = DateTime.fromISO(data.date, { zone: "utc" });
          if (!date.isValid) {
            throw new Error(
              `date front matter value (${data.date}) is invalid for ${this.inputPath}`
            );
          }
          debug(
            "getMappedDate: Luxon parsed %o: %o and %o",
            data.date,
            date,
            date.toJSDate()
          );

          return date.toJSDate();
        }
      }
    } else {
      let filenameRegex = this.inputPath.match(/(\d{4}-\d{2}-\d{2})/);
      if (filenameRegex !== null) {
        let dateObj = DateTime.fromISO(filenameRegex[1]).toJSDate();
        debug(
          "getMappedDate: using filename regex time for %o of %o: %o",
          this.inputPath,
          filenameRegex[1],
          dateObj
        );
        return dateObj;
      }

      let stat = fs.statSync(this.inputPath);
      let createdDate = new Date(stat.birthtimeMs);
      debug(
        "getMappedDate: using file created time for %o of %o (from %o)",
        this.inputPath,
        createdDate,
        stat.birthtimeMs
      );

      // CREATED
      return createdDate;
    }
  }

  async getTemplateMapContent(pageMapEntry) {
    pageMapEntry.template.setWrapWithLayouts(false);
    let content = await pageMapEntry.template._getContent(
      pageMapEntry.outputPath,
      pageMapEntry.data
    );
    pageMapEntry.template.setWrapWithLayouts(true);

    return content;
  }

  async getTemplateMapEntries() {
    debugDev("%o getMapped()", this.inputPath);

    let data = await this.getData();
    let entries = [];
    // does not return outputPath or url, we don’t want to render permalinks yet
    entries.push({
      template: this,
      inputPath: this.inputPath,
      data: data,
    });
    return entries;
  }

  async _testCompleteRender() {
    let entries = await this.getTemplateMapEntries();

    let nestedContent = await Promise.all(
      entries.map(async entry => {
        entry._pages = await entry.template.getTemplates(entry.data);
        return Promise.all(
          entry._pages.map(async page => {
            page.templateContent = await entry.template.getTemplateMapContent(
              page
            );
            return this.renderPageEntry(entry, page);
          })
        );
      })
    );

    let contents = [].concat(...nestedContent);
    return contents;
  }
}

module.exports = Template;<|MERGE_RESOLUTION|>--- conflicted
+++ resolved
@@ -195,12 +195,12 @@
       return str;
     } else if (Array.isArray(data)) {
       return Promise.all(
-        data.map(item => this.mapDataAsRenderedTemplates(item, templateData))
+        data.map((item) => this.mapDataAsRenderedTemplates(item, templateData))
       );
     } else if (lodashIsObject(data)) {
       let obj = {};
       await Promise.all(
-        Object.keys(data).map(async value => {
+        Object.keys(data).map(async (value) => {
           obj[value] = await this.mapDataAsRenderedTemplates(
             data[value],
             templateData
@@ -463,87 +463,50 @@
   }
 
   async getTemplates(data) {
-    let results = [];
-
     if (!Pagination.hasPagination(data)) {
       await this.addComputedData(data);
 
-      results.push({
-        template: this,
-        inputPath: this.inputPath,
-        fileSlug: this.fileSlugStr,
-        filePathStem: this.filePathStem,
-        data: data,
-        date: data.page.date,
-        outputPath: data.page.outputPath,
-        url: data.page.url,
-        set templateContent(content) {
-          this._templateContent = content;
-        },
-        get templateContent() {
-          if (this._templateContent === undefined) {
-            // should at least warn here
-            throw new TemplateContentPrematureUseError(
-              `Tried to use templateContent too early (${this.inputPath})`
-            );
-          }
-          return this._templateContent;
-        },
-      });
-    } else {
-      // needs collections for pagination items
-      // but individual pagination entries won’t be part of a collection
-      this.paging = new Pagination(data);
-      this.paging.setTemplate(this);
-<<<<<<< HEAD
-      let pageTemplates = await this.paging.getPageTemplates();
-      let pageNumber = 0;
-      for (let page of pageTemplates) {
-        let pageData = Object.assign({}, await page.getData());
-
-        await page.addComputedData(pageData);
-
-        // Issue #115
-        if (data.collections) {
-          pageData.collections = data.collections;
-        }
-
-        results.push({
-          template: page,
+      return [
+        {
+          template: this,
           inputPath: this.inputPath,
           fileSlug: this.fileSlugStr,
           filePathStem: this.filePathStem,
-          data: pageData,
-          date: pageData.page.date,
-          pageNumber: pageNumber++,
-          outputPath: pageData.page.outputPath,
-          url: pageData.page.url,
+          data: data,
+          date: data.page.date,
+          outputPath: data.page.outputPath,
+          url: data.page.url,
           set templateContent(content) {
             this._templateContent = content;
           },
           get templateContent() {
             if (this._templateContent === undefined) {
+              // should at least warn here
               throw new TemplateContentPrematureUseError(
-                `Tried to use templateContent too early (${this.inputPath} page ${this.pageNumber})`
+                `Tried to use templateContent too early (${this.inputPath})`
               );
             }
             return this._templateContent;
           },
-        });
-      }
-=======
-      let templates = await this.paging.getPageTemplates();
-
-      results = await Promise.all(
-        templates.map(async (page, pageNumber) => {
+        },
+      ];
+    } else {
+      // needs collections for pagination items
+      // but individual pagination entries won’t be part of a collection
+      this.paging = new Pagination(data);
+      this.paging.setTemplate(this);
+      let pageTemplates = await this.paging.getPageTemplates();
+
+      return await Promise.all(
+        pageTemplates.map(async (page, pageNumber) => {
           let pageData = Object.assign({}, await page.getData());
+
+          await page.addComputedData(pageData);
 
           // Issue #115
           if (data.collections) {
             pageData.collections = data.collections;
           }
-
-          await page.augmentFinalData(pageData);
 
           return {
             template: page,
@@ -565,20 +528,17 @@
                 );
               }
               return this._templateContent;
-            }
+            },
           };
         })
       );
->>>>>>> feb5a1eb
-    }
-
-    return results;
+    }
   }
 
   async getRenderedTemplates(data) {
     let pages = await this.getTemplates(data);
     await Promise.all(
-      pages.map(async page => {
+      pages.map(async (page) => {
         let content = await page.template._getContent(
           page.outputPath,
           page.data
@@ -663,23 +623,12 @@
   }
 
   async writeMapEntry(mapEntry) {
-<<<<<<< HEAD
-    let promises = [];
-    for (let page of mapEntry._pages) {
-      let content = await this.renderPageEntry(mapEntry, page);
-      let promise = this._write(page.outputPath, content);
-      promises.push(promise);
-    }
-
-    return Promise.all(promises);
-=======
     await Promise.all(
-      mapEntry._pages.map(async page => {
+      mapEntry._pages.map(async (page) => {
         let content = await this.renderPageEntry(mapEntry, page);
         return this._write(page.outputPath, content);
       })
     );
->>>>>>> feb5a1eb
   }
 
   // TODO is this still used by anything but tests?
@@ -819,10 +768,10 @@
     let entries = await this.getTemplateMapEntries();
 
     let nestedContent = await Promise.all(
-      entries.map(async entry => {
+      entries.map(async (entry) => {
         entry._pages = await entry.template.getTemplates(entry.data);
         return Promise.all(
-          entry._pages.map(async page => {
+          entry._pages.map(async (page) => {
             page.templateContent = await entry.template.getTemplateMapContent(
               page
             );
