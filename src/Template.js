--- conflicted
+++ resolved
@@ -128,17 +128,13 @@
   // TODO check for conflicts, see if file already exists?
   async getOutputPath(data) {
     let uri = await this.getOutputLink(data);
-<<<<<<< HEAD
-    // TODO permalinkRoot doesn’t inherit from the data chain—should it?
-    if ((await this.getFrontMatterData())[this.config.keys.permalinkRoot]) {
-=======
+
     if (uri === false) {
       return false;
     } else if (
       (await this.getFrontMatterData())[this.config.keys.permalinkRoot]
     ) {
       // TODO this only works with immediate front matter and not data files
->>>>>>> b0f912c1
       return normalize(uri);
     } else {
       return normalize(this.outputDir + "/" + uri);
