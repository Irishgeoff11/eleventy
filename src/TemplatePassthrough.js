const fs = require("fs");
const path = require("path");
const isGlob = require("is-glob");
const copy = require("recursive-copy");
const fastglob = require("fast-glob");
const { TemplatePath } = require("@11ty/eleventy-utils");

const EleventyBaseError = require("./EleventyBaseError");
const checkPassthroughCopyBehavior = require("./Util/PassthroughCopyBehaviorCheck");

const debug = require("debug")("Eleventy:TemplatePassthrough");

class TemplatePassthroughError extends EleventyBaseError {}

class TemplatePassthrough {
  constructor(path, outputDir, inputDir, config) {
    if (!config) {
      throw new TemplatePassthroughError("Missing `config`.");
    }
    this.config = config;
    this.benchmarks = {
      aggregate: this.config.benchmarkManager.get("Aggregate"),
    };

    this.rawPath = path;

    // inputPath is relative to the root of your project and not your Eleventy input directory.
    this.inputPath = path.inputPath;
    // inputDir is only used when stripping from output path in `getOutputPath`
    this.inputDir = inputDir;

    this.outputPath = path.outputPath;
    this.outputDir = outputDir;

    this.copyOptions = path.copyOptions; // custom options for recursive-copy

    this.isDryRun = false;
    this.isIncremental = false;
  }

  /* { inputPath, outputPath } though outputPath is *not* the full path: just the output directory */
  getPath() {
    return this.rawPath;
  }

  getOutputPath(inputFileFromGlob) {
    const { inputDir, outputDir, outputPath, inputPath } = this;

    if (outputPath === true) {
      return TemplatePath.normalize(
        TemplatePath.join(
          outputDir,
          TemplatePath.stripLeadingSubPath(
            inputFileFromGlob || inputPath,
            inputDir
          )
        )
      );
    }

    if (inputFileFromGlob) {
      return this.getOutputPathForGlobFile(inputFileFromGlob);
    }

    // Bug when copying incremental file overwriting output directory (and making it a file)
    // e.g. public/test.css -> _site
    // https://github.com/11ty/eleventy/issues/2278
    let fullOutputPath = TemplatePath.normalize(
      TemplatePath.join(outputDir, outputPath)
    );

    if (
      fs.existsSync(inputPath) &&
      !TemplatePath.isDirectorySync(inputPath) &&
      TemplatePath.isDirectorySync(fullOutputPath)
    ) {
      let filename = path.parse(inputPath).base;
      return TemplatePath.normalize(
        TemplatePath.join(fullOutputPath, filename)
      );
    }

    return fullOutputPath;
  }

  getOutputPathForGlobFile(inputFileFromGlob) {
    return TemplatePath.join(
      this.getOutputPath(),
      TemplatePath.getLastPathSegment(inputFileFromGlob)
    );
  }

  setDryRun(isDryRun) {
    this.isDryRun = !!isDryRun;
  }

  setRunMode(runMode) {
    this.runMode = runMode;
  }

  setIsIncremental(isIncremental) {
    this.isIncremental = isIncremental;
  }

  async getFiles(glob) {
    debug("Searching for: %o", glob);
    let b = this.benchmarks.aggregate.get("Searching the file system");
    b.before();
    const files = TemplatePath.addLeadingDotSlashArray(
      await fastglob(glob, {
        caseSensitiveMatch: false,
        dot: true,
      })
    );
    b.after();
    return files;
  }

  // maps input paths to output paths
  async getFileMap() {
    if (!isGlob(this.inputPath) && fs.existsSync(this.inputPath)) {
      return [
        {
          inputPath: this.inputPath,
          outputPath: this.getOutputPath(),
        },
      ];
    }

    let paths = [];
    // If not directory or file, attempt to get globs
    let files = await this.getFiles(this.inputPath);
    for (let inputPath of files) {
      paths.push({
        inputPath,
        outputPath: this.getOutputPath(inputPath),
      });
    }

    return paths;
  }

  /* Types:
   * 1. via glob, individual files found
   * 2. directory, triggers an event for each file
   * 3. individual file
   */
  async copy(src, dest, copyOptions) {
    if (
      !TemplatePath.stripLeadingDotSlash(dest).startsWith(
        TemplatePath.stripLeadingDotSlash(this.outputDir)
      )
    ) {
      return Promise.reject(
        new TemplatePassthroughError(
          "Destination is not in the site output directory. Check your passthrough paths."
        )
      );
    }

    let fileCopyCount = 0;
    let map = {};
    // returns a promise
    return copy(src, dest, copyOptions)
      .on(copy.events.COPY_FILE_START, (copyOp) => {
        // Access to individual files at `copyOp.src`
        debug("Copying individual file %o", copyOp.src);
        map[copyOp.src] = copyOp.dest;
        this.benchmarks.aggregate.get("Passthrough Copy File").before();
      })
      .on(copy.events.COPY_FILE_COMPLETE, (copyOp) => {
        fileCopyCount++;
        this.benchmarks.aggregate.get("Passthrough Copy File").after();
      })
      .then(() => {
        return {
          count: fileCopyCount,
          map,
        };
      });
  }

  async write() {
    if (this.isDryRun) {
      return Promise.resolve({
        count: 0,
        map: {},
      });
    }

<<<<<<< HEAD
    debug("Copying %o", this.inputPath);
    let fileMap = await this.getFileMap();

    let copyOptions = {
      overwrite: true,
      dot: true,
      junk: false,
      results: false,
      // Note: `filter` callback function only passes in a relative path, which is unreliable
      // See https://github.com/timkendrick/recursive-copy/blob/4c9a8b8a4bf573285e9c4a649a30a2b59ccf441c/lib/copy.js#L59
      // e.g. `{ filePaths: [ './img/coolkid.jpg' ], relativePaths: [ '' ] }`
    };
=======
    // default options for recursive-copy
    // see https://www.npmjs.com/package/recursive-copy#arguments
    const copyOptionsDefault = {
      overwrite: true, // overwrite output. fails when input is directory (mkdir) and output is file
      dot: true, // copy dotfiles
      junk: false, // copy cache files like Thumbs.db
      results: false,
      expand: false, // follow symlinks
      debug: false,
    };

    const copyOptions = Object.assign(copyOptionsDefault, this.copyOptions);

    let promises = [];
>>>>>>> 43986263

    let promises = fileMap.map((entry) => {
      // For-free passthrough copy
      if (checkPassthroughCopyBehavior(this.config, this.runMode)) {
        let aliasMap = {};
        aliasMap[entry.inputPath] = entry.outputPath;

        return Promise.resolve({
          count: 0,
          map: aliasMap,
        });
      }

      // Copy the files (only in build mode)
      return this.copy(entry.inputPath, entry.outputPath, copyOptions);
    });

    // IMPORTANT: this returns an array of promises, does not await for promise to finish
    return Promise.all(promises)
      .then((results) => {
        // collate the count and input/output map results from the array.
        let count = 0;
        let map = {};

        for (let result of results) {
          count += result.count;
          Object.assign(map, result.map);
        }

        return {
          count,
          map,
        };
      })
      .catch((err) => {
        throw new TemplatePassthroughError(
          `Error copying passthrough files: ${err.message}`,
          err
        );
      });
  }
}

module.exports = TemplatePassthrough;<|MERGE_RESOLUTION|>--- conflicted
+++ resolved
@@ -188,20 +188,9 @@
       });
     }
 
-<<<<<<< HEAD
     debug("Copying %o", this.inputPath);
     let fileMap = await this.getFileMap();
 
-    let copyOptions = {
-      overwrite: true,
-      dot: true,
-      junk: false,
-      results: false,
-      // Note: `filter` callback function only passes in a relative path, which is unreliable
-      // See https://github.com/timkendrick/recursive-copy/blob/4c9a8b8a4bf573285e9c4a649a30a2b59ccf441c/lib/copy.js#L59
-      // e.g. `{ filePaths: [ './img/coolkid.jpg' ], relativePaths: [ '' ] }`
-    };
-=======
     // default options for recursive-copy
     // see https://www.npmjs.com/package/recursive-copy#arguments
     const copyOptionsDefault = {
@@ -209,14 +198,15 @@
       dot: true, // copy dotfiles
       junk: false, // copy cache files like Thumbs.db
       results: false,
-      expand: false, // follow symlinks
-      debug: false,
+      expand: false, // follow symlinks (matches recursive-copy default)
+      debug: false, // (matches recursive-copy default)
+
+      // Note: `filter` callback function only passes in a relative path, which is unreliable
+      // See https://github.com/timkendrick/recursive-copy/blob/4c9a8b8a4bf573285e9c4a649a30a2b59ccf441c/lib/copy.js#L59
+      // e.g. `{ filePaths: [ './img/coolkid.jpg' ], relativePaths: [ '' ] }`
     };
 
     const copyOptions = Object.assign(copyOptionsDefault, this.copyOptions);
-
-    let promises = [];
->>>>>>> 43986263
 
     let promises = fileMap.map((entry) => {
       // For-free passthrough copy
