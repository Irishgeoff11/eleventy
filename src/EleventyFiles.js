const fs = require("fs-extra");
const fastglob = require("fast-glob");

const EleventyExtensionMap = require("./EleventyExtensionMap");
const TemplateData = require("./TemplateData");
const TemplateGlob = require("./TemplateGlob");
const TemplatePath = require("./TemplatePath");
const TemplatePassthroughManager = require("./TemplatePassthroughManager");

const config = require("./Config");
const debug = require("debug")("Eleventy:EleventyFiles");
// const debugDev = require("debug")("Dev:Eleventy:EleventyFiles");
const aggregateBench = require("./BenchmarkManager").get("Aggregate");

class EleventyFiles {
  constructor(input, outputDir, formats, passthroughAll) {
    this.config = config.getConfig();
    this.input = input;
    this.inputDir = TemplatePath.getDir(this.input);
    this.outputDir = outputDir;

    this.initConfig();

    this.passthroughAll = !!passthroughAll;

    this.formats = formats;
  }

  initConfig() {
    this.includesDir = TemplatePath.join(
      this.inputDir,
      this.config.dir.includes
    );

    if ("layouts" in this.config.dir) {
      this.layoutsDir = TemplatePath.join(
        this.inputDir,
        this.config.dir.layouts
      );
    }
  }

  init() {
    // Input was a directory
    if (this.input === this.inputDir) {
      this.templateGlobs = this.extensionMap.getGlobs(this.inputDir);
    } else {
      this.templateGlobs = TemplateGlob.map([this.input]);
    }

    this.initPassthroughManager();
    this.setupGlobs();
  }

  get validTemplateGlobs() {
    if (!this._validTemplateGlobs) {
      let globs;
      if (this.input === this.inputDir) {
        globs = this.extensionMap.getValidGlobs(this.inputDir);
      } else {
        globs = this.templateGlobs;
      }
      this._validTemplateGlobs = globs;
    }
    return this._validTemplateGlobs;
  }

  get passthroughGlobs() {
    let paths = new Set();
    // stuff added in addPassthroughCopy()
    for (let path of this.passthroughManager.getConfigPathGlobs()) {
      paths.add(path);
    }
    // non-template language extensions
    for (let path of this.extensionMap.getPassthroughCopyGlobs(this.inputDir)) {
      paths.add(path);
    }
    return Array.from(paths);
  }

  restart() {
    this.passthroughManager.reset();
    this.setupGlobs();
  }

  /* For testing */
  _setConfig(config) {
    this.config = config;
    this.initConfig();
  }
  /* Set command root for local project paths */
  _setLocalPathRoot(dir) {
    this.localPathRoot = dir;
  }

  set extensionMap(extensionMap) {
    this._extensionMap = extensionMap;
  }

  get extensionMap() {
    // for tests
    if (!this._extensionMap) {
      this._extensionMap = new EleventyExtensionMap(this.formats);
      this._extensionMap.config = this.config;
    }
    return this._extensionMap;
  }

  setPassthroughAll(passthroughAll) {
    this.passthroughAll = !!passthroughAll;
  }

  initPassthroughManager() {
    let mgr = new TemplatePassthroughManager();
    mgr.setInputDir(this.inputDir);
    mgr.setOutputDir(this.outputDir);
    mgr.extensionMap = this.extensionMap;
    this.passthroughManager = mgr;
  }

  getPassthroughManager() {
    return this.passthroughManager;
  }

  setPassthroughManager(mgr) {
    mgr.extensionMap = this.extensionMap;
    this.passthroughManager = mgr;
  }

  set templateData(templateData) {
    this._templateData = templateData;
  }

  get templateData() {
    if (!this._templateData) {
      this._templateData = new TemplateData(this.inputDir);
    }
    return this._templateData;
  }

  getDataDir() {
    let data = this.templateData;

    return data.getDataDir();
  }

  setupGlobs() {
    this.fileIgnores = this.getIgnores();

    if (this.passthroughAll) {
      this.templateGlobsWithIgnoresFromFiles = TemplateGlob.map([
        TemplateGlob.normalizePath(this.input, "/**"),
      ]).concat(this.fileIgnores);
    } else {
      this.templateGlobsWithIgnoresFromFiles = this.templateGlobs.concat(
        this.fileIgnores
      );
    }

    this.templateGlobsWithAllIgnores = this.templateGlobsWithIgnoresFromFiles.concat(
      this._getIncludesAndDataDirIgnores()
    );
  }

  static getFileIgnores(ignoreFiles, defaultIfFileDoesNotExist) {
    if (!Array.isArray(ignoreFiles)) {
      ignoreFiles = [ignoreFiles];
    }

    let ignores = [];
    let fileFound = false;
    let dirs = [];
    for (let ignorePath of ignoreFiles) {
      ignorePath = TemplatePath.normalize(ignorePath);

      let dir = TemplatePath.getDirFromFilePath(ignorePath);
      dirs.push(dir);

      if (fs.existsSync(ignorePath) && fs.statSync(ignorePath).size > 0) {
        fileFound = true;
        let ignoreContent = fs.readFileSync(ignorePath, "utf-8");

        // make sure that empty .gitignore with spaces takes default ignore.
        if (ignoreContent.trim().length === 0) {
          fileFound = false;
        } else {
          ignores = ignores.concat(
            EleventyFiles.normalizeIgnoreContent(dir, ignoreContent)
          );
        }
      }
    }

    if (!fileFound && defaultIfFileDoesNotExist) {
      ignores.push("!" + TemplateGlob.normalizePath(defaultIfFileDoesNotExist));
      for (let dir of dirs) {
        ignores.push(
          "!" + TemplateGlob.normalizePath(dir, defaultIfFileDoesNotExist)
        );
      }
    }

    ignores.forEach(function (path) {
      debug(`${ignoreFiles} ignoring: ${path}`);
    });
    return ignores;
  }

  static normalizeIgnoreContent(dir, ignoreContent) {
    let ignores = [];

    if (ignoreContent) {
      ignores = ignoreContent
        .split("\n")
        .map((line) => {
          return line.trim();
        })
        .filter((line) => {
          if (line.charAt(0) === "!") {
            debug(
              ">>> When processing .gitignore/.eleventyignore, Eleventy does not currently support negative patterns but encountered one:"
            );
            debug(">>>", line);
            debug(
              "Follow along at https://github.com/11ty/eleventy/issues/693 to track support."
            );
          }

          // empty lines or comments get filtered out
          return (
            line.length > 0 && line.charAt(0) !== "#" && line.charAt(0) !== "!"
          );
        })
        .map((line) => {
          let path = TemplateGlob.normalizePath(dir, "/", line);
          path = TemplatePath.addLeadingDotSlash(
            TemplatePath.relativePath(path)
          );

          try {
            // Note these folders must exist to get /** suffix
            let stat = fs.statSync(path);
            if (stat.isDirectory()) {
              return "!" + path + "/**";
            }
            return "!" + path;
          } catch (e) {
            return "!" + path;
          }
        });
    }

    return ignores;
  }

  getIgnores() {
    let files = [];
    let rootDirectory = this.localPathRoot || TemplatePath.getWorkingDir();
    let absoluteInputDir = TemplatePath.absolutePath(this.inputDir);
    if (this.config.useGitIgnore) {
      let gitIgnores = [TemplatePath.join(rootDirectory, ".gitignore")];
      if (rootDirectory !== absoluteInputDir) {
        gitIgnores.push(TemplatePath.join(this.inputDir, ".gitignore"));
      }

      files = files.concat(
        EleventyFiles.getFileIgnores(gitIgnores, "node_modules/**")
      );
    }

    if (this.config.eleventyignoreOverride !== false) {
      let eleventyIgnores = [
        TemplatePath.join(rootDirectory, ".eleventyignore"),
      ];
      if (rootDirectory !== absoluteInputDir) {
        eleventyIgnores.push(
          TemplatePath.join(this.inputDir, ".eleventyignore")
        );
      }

      files = files.concat(
        this.config.eleventyignoreOverride ||
          EleventyFiles.getFileIgnores(eleventyIgnores)
      );
    }

    files = files.concat(TemplateGlob.map("!" + this.outputDir + "/**"));

    return files;
  }

  getIncludesDir() {
    return this.includesDir;
  }

  getLayoutsDir() {
    return this.layoutsDir;
  }

  getFileGlobs() {
    return this.templateGlobsWithAllIgnores;
  }

  getRawFiles() {
    return this.templateGlobs;
  }

  getWatchPathCache() {
    // Issue #1325: make sure passthrough copy files are not included here
    if (!this.pathCache) {
      throw new Error(
        "Watching requires `.getFiles()` to be called first in EleventyFiles"
      );
    }

    return this.pathCache.filter((path) =>
      this.extensionMap.isFullTemplateFilename(path)
    );
  }

  async getFiles() {
    let globs = this.getFileGlobs();

    debug("Searching for: %o", globs);
    let bench = aggregateBench.get("Searching the file system");
    bench.before();
    let paths = TemplatePath.addLeadingDotSlashArray(
      await fastglob(globs, {
        caseSensitiveMatch: false,
        dot: true,
      })
    );
    bench.after();

    if ("extensionMap" in this.config) {
      let extensions = this.config.extensionMap;
      paths = paths.filter(function (path) {
        for (let entry of extensions) {
          // TODO `.${extension}` ?
          if (path.endsWith(entry.extension) && entry.filter) {
            return entry.filter(path);
          }
        }
        return true;
      });
    }

    this.pathCache = paths;
    return paths;
  }

  /* For `eleventy --watch` */
  getGlobWatcherFiles() {
    // TODO is it better to tie the includes and data to specific file extensions or keep the **?
    return this.validTemplateGlobs
      .concat(this.passthroughGlobs)
      .concat(this._getIncludesAndDataDirs());
  }

  /* For `eleventy --watch` */
  async getGlobWatcherTemplateDataFiles() {
    let templateData = this.templateData;
    return await templateData.getTemplateDataFileGlob();
  }

  /* For `eleventy --watch` */
  // TODO this isn’t great but reduces complexity avoiding using TemplateData:getLocalDataPaths for each template in the cache
  async getWatcherTemplateJavaScriptDataFiles() {
<<<<<<< HEAD
    let globs = await this.getTemplateData().getTemplateJavaScriptDataFileGlob();
    let bench = aggregateBench.get("Searching the file system");
    bench.before();
    let results = TemplatePath.addLeadingDotSlashArray(
=======
    let globs = await this.templateData.getTemplateJavaScriptDataFileGlob();
    return TemplatePath.addLeadingDotSlashArray(
>>>>>>> c7913b3a
      await fastglob(globs, {
        ignore: ["**/node_modules/**"],
        caseSensitiveMatch: false,
        dot: true,
      })
    );
    bench.after();
    return results;
  }

  /* Ignored by `eleventy --watch` */
  getGlobWatcherIgnores() {
    // convert to format without ! since they are passed in as a separate argument to glob watcher
    return this.fileIgnores.map((ignore) =>
      TemplatePath.stripLeadingDotSlash(ignore.substr(1))
    );
  }

  _getIncludesAndDataDirs() {
    let files = [];
    // we want this to fail on "" because we don’t want to ignore the
    // entire input directory when using ""
    if (this.config.dir.includes) {
      files = files.concat(TemplateGlob.map(this.includesDir + "/**"));
    }

    // we want this to fail on "" because we don’t want to ignore the
    // entire input directory when using ""
    if (this.config.dir.layouts) {
      files = files.concat(TemplateGlob.map(this.layoutsDir + "/**"));
    }

    if (this.config.dir.data && this.config.dir.data !== ".") {
      let dataDir = this.getDataDir();
      files = files.concat(TemplateGlob.map(dataDir + "/**"));
    }

    return files;
  }

  _getIncludesAndDataDirIgnores() {
    return this._getIncludesAndDataDirs().map(function (dir) {
      return "!" + dir;
    });
  }
}

module.exports = EleventyFiles;<|MERGE_RESOLUTION|>--- conflicted
+++ resolved
@@ -366,15 +366,10 @@
   /* For `eleventy --watch` */
   // TODO this isn’t great but reduces complexity avoiding using TemplateData:getLocalDataPaths for each template in the cache
   async getWatcherTemplateJavaScriptDataFiles() {
-<<<<<<< HEAD
-    let globs = await this.getTemplateData().getTemplateJavaScriptDataFileGlob();
+    let globs = await this.templateData.getTemplateJavaScriptDataFileGlob();
     let bench = aggregateBench.get("Searching the file system");
     bench.before();
     let results = TemplatePath.addLeadingDotSlashArray(
-=======
-    let globs = await this.templateData.getTemplateJavaScriptDataFileGlob();
-    return TemplatePath.addLeadingDotSlashArray(
->>>>>>> c7913b3a
       await fastglob(globs, {
         ignore: ["**/node_modules/**"],
         caseSensitiveMatch: false,
