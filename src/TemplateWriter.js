const globby = require("globby");
const normalize = require("normalize-path");
const fs = require("fs-extra");
const lodashCloneDeep = require("lodash.clonedeep");
const parsePath = require("parse-filepath");
const Template = require("./Template");
const TemplatePath = require("./TemplatePath");
const TemplateRender = require("./TemplateRender");
const EleventyError = require("./EleventyError");
const Pagination = require("./Plugins/Pagination");
const Collection = require("./TemplateCollection");
const pkg = require("../package.json");
const eleventyConfig = require("./EleventyConfig");
const config = require("./Config");
const debug = require("debug")("Eleventy:TemplateWriter");

function TemplateWriter(inputPath, outputDir, extensions, templateData) {
  this.input = inputPath;
  this.inputDir = this._getInputPathDir(inputPath) || ".";
  this.templateExtensions = extensions;
  this.outputDir = outputDir;
  this.templateData = templateData;
  this.isVerbose = true;
  this.writeCount = 0;
  this.collection = null;

  // Input was a directory
  if (this.input === this.inputDir) {
    this.rawFiles = this.templateExtensions.map(
      function(extension) {
        return normalize(this.inputDir + "/**/*." + extension);
      }.bind(this)
    );
  } else {
    this.rawFiles = [normalize(inputPath)];
  }

  this.watchedFiles = this.addIgnores(this.inputDir, this.rawFiles);
  this.files = this.addWritingIgnores(this.inputDir, this.watchedFiles);
}

TemplateWriter.prototype._getInputPathDir = function(inputPath) {
  if (!fs.statSync(inputPath).isDirectory()) {
    return parsePath(inputPath).dir;
  }
  return inputPath;
};

TemplateWriter.prototype.getRawFiles = function() {
  return this.rawFiles;
};

TemplateWriter.prototype.getWatchedIgnores = function() {
  return this.addIgnores(this.inputDir, []).map(ignore =>
    TemplatePath.stripLeadingDotSlash(ignore.substr(1))
  );
};

TemplateWriter.prototype.getFiles = function() {
  return this.files;
};

<<<<<<< HEAD
TemplateWriter.getFileIgnores = function(inputDir) {
  let ignorePath = TemplatePath.normalize(inputDir + "/.eleventyignore");
=======
TemplateWriter.getFileIgnores = function(baseDir) {
  debug("Getting ignored files in .eleventyignore");
  let ignorePath = TemplatePath.normalize(baseDir + "/.eleventyignore");
>>>>>>> 808fba90
  let ignoreContent;
  try {
    ignoreContent = fs.readFileSync(ignorePath, "utf-8");
  } catch (e) {
    ignoreContent = "";
  }
  let ignores = [];

  if (ignoreContent) {
    ignores = ignoreContent
      .split("\n")
      .filter(line => {
        return line.trim().length > 0;
      })
      .map(line => {
        line = line.trim();
        let path = TemplatePath.addLeadingDotSlash(
          TemplatePath.normalize(inputDir, "/", line)
        );
        if (fs.statSync(path).isDirectory()) {
          return "!" + path + "/**";
        }
        return "!" + path;
      });
  }
  return ignores;
};

<<<<<<< HEAD
TemplateWriter.prototype.addIgnores = function(inputDir, files) {
  files = files.concat(TemplateWriter.getFileIgnores(inputDir));
=======
TemplateWriter.prototype.addIgnores = function(baseDir, files) {
  files = files.concat(TemplateWriter.getFileIgnores(baseDir));

>>>>>>> 808fba90
  if (config.dir.output) {
    files = files.concat(
      "!" + normalize(inputDir + "/" + config.dir.output + "/**")
    );
  }

  return files;
};

TemplateWriter.prototype.addWritingIgnores = function(inputDir, files) {
  if (config.dir.includes) {
    files = files.concat(
      "!" + normalize(inputDir + "/" + config.dir.includes + "/**")
    );
  }
  if (config.dir.data && config.dir.data !== ".") {
    files = files.concat(
      "!" + normalize(inputDir + "/" + config.dir.data + "/**")
    );
  }

  return files;
};

TemplateWriter.prototype._getAllPaths = async function() {
  return globby(this.files, { gitignore: true });
};

TemplateWriter.prototype._populateCollection = function(templateMaps) {
  this.collection = new Collection();

  for (let map of templateMaps) {
    this.collection.add(map);
  }
};

TemplateWriter.prototype._getTemplatesMap = async function(paths) {
  debug("Iterating over paths");
  let templates = [];
  for (let path of paths) {
    let tmpl = this._getTemplate(path);
    debug(`Template for ${path} retrieved.`);
    let map = await tmpl.getMapped();
    debug("Map for template retrieved.");
    templates.push(map);
  }
  debug("All templates mapped.");
  return templates;
};

TemplateWriter.prototype._getTemplate = function(path) {
  let tmpl = new Template(
    path,
    this.inputDir,
    this.outputDir,
    this.templateData
  );
  debug("new Template object created.");

  tmpl.setIsVerbose(this.isVerbose);

  /*
   * Sample filter: arg str, return pretty HTML string
   * function(str) {
   *   return pretty(str, { ocd: true });
   * }
   */
  for (let filterName in config.filters) {
    let filter = config.filters[filterName];
    if (typeof filter === "function") {
      tmpl.addFilter(filter);
    }
  }
  debug("Add filters from config to template.");

  let writer = this;
  tmpl.addPlugin("pagination", async function(data) {
    let paging = new Pagination(data);
    paging.setTemplate(this);
    await paging.write();
    writer.writeCount += paging.getWriteCount();

    if (paging.cancel()) {
      return false;
    }
  });
  debug("Pagination plugin added.");

  return tmpl;
};

TemplateWriter.prototype._getAllTagsFromMap = function(templatesMap) {
  let allTags = {};
  for (let map of templatesMap) {
    let tags = map.data.tags;
    if (Array.isArray(tags)) {
      for (let tag of tags) {
        allTags[tag] = true;
      }
    } else if (tags) {
      allTags[tags] = true;
    }
  }
  return Object.keys(allTags);
};

TemplateWriter.prototype._createTemplateMapCopy = function(templatesMap) {
  let copy = [];
  for (let map of templatesMap) {
    let mapCopy = lodashCloneDeep(map);

    // For simplification, maybe re-add this later?
    delete mapCopy.template;
    // Circular reference
    delete mapCopy.data.collections;

    copy.push(mapCopy);
  }

  return copy;
};

TemplateWriter.prototype._getCollectionsData = function(activeTemplate) {
  let collections = {};
  collections.all = this._createTemplateMapCopy(
    this.collection.getAllSorted(activeTemplate)
  );

  let tags = this._getAllTagsFromMap(collections.all);
  for (let tag of tags) {
    collections[tag] = this._createTemplateMapCopy(
      this.collection.getFilteredByTag(tag, activeTemplate)
    );
  }

  let configCollections = eleventyConfig.getCollections();
  for (let name in configCollections) {
    collections[name] = this._createTemplateMapCopy(
      configCollections[name](this.collection)
    );
  }

  // console.log( "collections>>>>", collections );
  // console.log( ">>>>> end collections" );

  return collections;
};

TemplateWriter.prototype._writeTemplate = async function(
  tmpl,
  outputPath,
  data
) {
  try {
    data.collections = this._getCollectionsData(tmpl);

    await tmpl.writeWithData(outputPath, data);
  } catch (e) {
    throw EleventyError.make(
      new Error(`Having trouble writing template: ${outputPath}`),
      e
    );
  }

  this.writeCount += tmpl.getWriteCount();
  return tmpl;
};

TemplateWriter.prototype.write = async function() {
  debug("Creating templates map.");
  let paths = await this._getAllPaths();
  debug("Paths retrieved.");
  let templatesMap = await this._getTemplatesMap(paths);
  debug("Got the templates map.");
  this._populateCollection(templatesMap);
  debug("Populating the collections.");

  debug("Writing templates");
  for (let template of templatesMap) {
    debug(`Writing template ${template.outputPath} from ${template.inputPath}`);
    await this._writeTemplate(
      template.template,
      template.outputPath,
      template.data
    );
  }

  debug("Triggering `alldata` event.");
  eleventyConfig.emit("alldata", this.collection.getAllSorted());
};

TemplateWriter.prototype.setVerboseOutput = function(isVerbose) {
  this.isVerbose = isVerbose;
};

TemplateWriter.prototype.getWriteCount = function() {
  return this.writeCount;
};

module.exports = TemplateWriter;<|MERGE_RESOLUTION|>--- conflicted
+++ resolved
@@ -60,14 +60,9 @@
   return this.files;
 };
 
-<<<<<<< HEAD
 TemplateWriter.getFileIgnores = function(inputDir) {
+  debug("Getting ignored files in .eleventyignore");
   let ignorePath = TemplatePath.normalize(inputDir + "/.eleventyignore");
-=======
-TemplateWriter.getFileIgnores = function(baseDir) {
-  debug("Getting ignored files in .eleventyignore");
-  let ignorePath = TemplatePath.normalize(baseDir + "/.eleventyignore");
->>>>>>> 808fba90
   let ignoreContent;
   try {
     ignoreContent = fs.readFileSync(ignorePath, "utf-8");
@@ -96,14 +91,9 @@
   return ignores;
 };
 
-<<<<<<< HEAD
 TemplateWriter.prototype.addIgnores = function(inputDir, files) {
   files = files.concat(TemplateWriter.getFileIgnores(inputDir));
-=======
-TemplateWriter.prototype.addIgnores = function(baseDir, files) {
-  files = files.concat(TemplateWriter.getFileIgnores(baseDir));
-
->>>>>>> 808fba90
+
   if (config.dir.output) {
     files = files.concat(
       "!" + normalize(inputDir + "/" + config.dir.output + "/**")
