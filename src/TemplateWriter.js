const Template = require("./Template");
const TemplatePath = require("./TemplatePath");
const TemplateMap = require("./TemplateMap");
const EleventyFiles = require("./EleventyFiles");
const EleventyExtensionMap = require("./EleventyExtensionMap");
const EleventyBaseError = require("./EleventyBaseError");
const EleventyErrorHandler = require("./EleventyErrorHandler");
const EleventyErrorUtil = require("./EleventyErrorUtil");

const config = require("./Config");
const debug = require("debug")("Eleventy:TemplateWriter");
const debugDev = require("debug")("Dev:Eleventy:TemplateWriter");

class TemplateWriterWriteError extends EleventyBaseError {}

class TemplateWriter {
  constructor(
    inputPath,
    outputDir,
<<<<<<< HEAD
    templateFormats, // TODO remove this, see `.getFileManager()` first
=======
    templateFormats, // TODO remove this, see `get eleventyFiles` first
>>>>>>> 1113025e
    templateData,
    isPassthroughAll
  ) {
    this.config = config.getConfig();
    this.input = inputPath;
    this.inputDir = TemplatePath.getDir(inputPath);
    this.outputDir = outputDir;
<<<<<<< HEAD

    this.needToSearchForFiles = null;
    this.templateFormats = templateFormats;

=======
    this.templateFormats = templateFormats;
>>>>>>> 1113025e
    this.templateData = templateData;
    this.isVerbose = true;
    this.isDryRun = false;
    this.writeCount = 0;
<<<<<<< HEAD
    this.skippedCount = 0;

    // TODO can we get rid of this? It’s only used for tests in getFileManager()
    this.passthroughAll = isPassthroughAll;
  }

  get templateFormats() {
    return this._templateFormats;
  }

  set templateFormats(value) {
    if (value !== this._templateFormats) {
      this.needToSearchForFiles = true;
    }

    this._templateFormats = value;
  }

=======

    // TODO can we get rid of this? It’s only used for tests in `get eleventyFiles``
    this.passthroughAll = isPassthroughAll;
  }

>>>>>>> 1113025e
  /* For testing */
  overrideConfig(config) {
    this.config = config;
  }

  restart() {
    this.writeCount = 0;
<<<<<<< HEAD
    this.skippedCount = 0;
    debugDev("Resetting counts to 0");
  }

=======
    debugDev("Resetting counts to 0");
  }

  set extensionMap(extensionMap) {
    this._extensionMap = extensionMap;
  }

  get extensionMap() {
    if (!this._extensionMap) {
      this._extensionMap = new EleventyExtensionMap(this.templateFormats);
      this._extensionMap.config = this.config;
    }
    return this._extensionMap;
  }

>>>>>>> 1113025e
  setEleventyFiles(eleventyFiles) {
    this.eleventyFiles = eleventyFiles;
  }

<<<<<<< HEAD
  getFileManager() {
    // usually Eleventy.js will setEleventyFiles with the EleventyFiles manager
    if (!this.eleventyFiles) {
      // if not, we can create one (used only by tests)
      this.eleventyFiles = new EleventyFiles(
=======
  set eleventyFiles(eleventyFiles) {
    this._eleventyFiles = eleventyFiles;
  }

  get eleventyFiles() {
    // usually Eleventy.js will setEleventyFiles with the EleventyFiles manager
    if (!this._eleventyFiles) {
      // if not, we can create one (used only by tests)
      this._eleventyFiles = new EleventyFiles(
>>>>>>> 1113025e
        this.input,
        this.outputDir,
        this.templateFormats,
        this.passthroughAll
      );
<<<<<<< HEAD
      this.eleventyFiles.init();
    }

    return this.eleventyFiles;
  }

  async _getAllPaths() {
    if (!this.allPaths || this.needToSearchForFiles) {
      this.allPaths = await this.getFileManager().getFiles();
      debug("Found: %o", this.allPaths);
    }
    return this.allPaths;
  }

=======
      this._eleventyFiles.init();
    }

    return this._eleventyFiles;
  }

  async _getAllPaths() {
    return await this.eleventyFiles.getFiles();
  }

>>>>>>> 1113025e
  _createTemplate(path) {
    let tmpl = new Template(
      path,
      this.inputDir,
      this.outputDir,
      this.templateData
    );

<<<<<<< HEAD
    tmpl.setIsVerbose(this.isVerbose);

    // --incremental only writes files that trigger a build during --watch
    if (this.incrementalFile && path !== this.incrementalFile) {
      tmpl.setDryRun(true);
    } else {
      tmpl.setDryRun(this.isDryRun);
    }
=======
    tmpl.extensionMap = this.extensionMap;

    tmpl.setIsVerbose(this.isVerbose);
    tmpl.setDryRun(this.isDryRun);
>>>>>>> 1113025e

    /*
     * Sample filter: arg str, return pretty HTML string
     * function(str) {
     *   return pretty(str, { ocd: true });
     * }
     */
    for (let transformName in this.config.filters) {
      let transform = this.config.filters[transformName];
      if (typeof transform === "function") {
        tmpl.addTransform(transform);
      }
<<<<<<< HEAD
    }

    for (let linterName in this.config.linters) {
      let linter = this.config.linters[linterName];
      if (typeof linter === "function") {
        tmpl.addLinter(linter);
      }
    }

    return tmpl;
  }

  async _addToTemplateMap(paths) {
    let promises = [];
    for (let path of paths) {
      if (TemplateRender.hasEngine(path)) {
        promises.push(
          this.templateMap.add(this._createTemplate(path)).then(() => {
            debug(`${path} added to map.`);
          })
        );
      }
    }

    return Promise.all(promises);
  }

  async _createTemplateMap(paths) {
    this.templateMap = new TemplateMap();

    await this._addToTemplateMap(paths);
    await this.templateMap.cache();

    debugDev("TemplateMap cache complete.");
    return this.templateMap;
  }

  async _writeTemplate(mapEntry) {
    let tmpl = mapEntry.template;

    return tmpl.writeMapEntry(mapEntry).then(() => {
      this.skippedCount += tmpl.getSkippedCount();
      this.writeCount += tmpl.getWriteCount();
    });
  }

  async writePassthroughCopy(paths) {
    let passthroughManager = this.getFileManager().getPassthroughManager();
    if (this.incrementalFile) {
      passthroughManager.setIncrementalFile(this.incrementalFile);
    }

    return passthroughManager.copyAll(paths).catch(e => {
      EleventyErrorHandler.warn(e, "Error with passthrough copy");
      return Promise.reject(
        new TemplateWriterWriteError("Having trouble copying", e)
      );
    });
  }

  async writeTemplates(paths) {
    let promises = [];

=======
    }

    for (let linterName in this.config.linters) {
      let linter = this.config.linters[linterName];
      if (typeof linter === "function") {
        tmpl.addLinter(linter);
      }
    }

    return tmpl;
  }

  async _addToTemplateMap(paths) {
    let promises = [];
    for (let path of paths) {
      if (this.extensionMap.hasEngine(path)) {
        promises.push(
          this.templateMap.add(this._createTemplate(path)).then(() => {
            debug(`${path} added to map.`);
          })
        );
      }
    }

    return Promise.all(promises);
  }

  async _createTemplateMap(paths) {
    this.templateMap = new TemplateMap();

    await this._addToTemplateMap(paths);
    await this.templateMap.cache();

    debugDev("TemplateMap cache complete.");
    return this.templateMap;
  }

  async _writeTemplate(mapEntry) {
    let tmpl = mapEntry.template;
    // we don’t re-use the map templateContent because it doesn’t include layouts
    return tmpl.writeMapEntry(mapEntry).then(() => {
      this.writeCount += tmpl.getWriteCount();
    });
  }

  async write() {
    let promises = [];
    let paths = await this._getAllPaths();
    debug("Found: %o", paths);

    promises.push(
      this.eleventyFiles
        .getPassthroughManager()
        .copyAll(paths)
        .catch(e => {
          EleventyErrorHandler.warn(e, "Error with passthrough copy");
        })
    );

>>>>>>> 1113025e
    // TODO optimize await here
    await this._createTemplateMap(paths);
    debug("Template map created.");

<<<<<<< HEAD
    let usedTemplateContentTooEarlyMap = [];
    for (let mapEntry of this.templateMap.getMap()) {
=======
    let mapEntry;
    let usedTemplateContentTooEarlyMap = [];
    for (mapEntry of this.templateMap.getMap()) {
>>>>>>> 1113025e
      promises.push(
        this._writeTemplate(mapEntry).catch(function(e) {
          // Premature templateContent in layout render, this also happens in
          // TemplateMap.populateContentDataInMap for non-layout content
          if (EleventyErrorUtil.isPrematureTemplateContentError(e)) {
            usedTemplateContentTooEarlyMap.push(mapEntry);
          } else {
<<<<<<< HEAD
            return Promise.reject(
              new TemplateWriterWriteError(
                `Having trouble writing template: ${mapEntry.outputPath}`,
                e
              )
            );
          }
        })
      );
    }

    for (let mapEntry of usedTemplateContentTooEarlyMap) {
      promises.push(
        this._writeTemplate(mapEntry).catch(function(e) {
          return Promise.reject(
            new TemplateWriterWriteError(
              `Having trouble writing template (second pass): ${mapEntry.outputPath}`,
              e
            )
          );
        })
      );
    }

    return promises;
  }

  async write() {
    let paths = await this._getAllPaths();
    let promises = [];
    promises.push(this.writePassthroughCopy(paths));

    // Only write templates if not using incremental OR if incremental file was *not* a passthrough copy
    if (
      !this.incrementalFile ||
      !this.getFileManager()
        .getPassthroughManager()
        .isPassthroughCopyFile(paths, this.incrementalFile)
    ) {
      promises.push(...(await this.writeTemplates(paths)));
    }

    return Promise.all(promises).catch(e => {
      EleventyErrorHandler.error(e, "Error writing templates");
      throw e;
    });
  }

  setVerboseOutput(isVerbose) {
    this.isVerbose = isVerbose;
  }

  setDryRun(isDryRun) {
    this.isDryRun = !!isDryRun;

    this.getFileManager()
      .getPassthroughManager()
      .setDryRun(this.isDryRun);
  }

  setIncrementalFile(incrementalFile) {
    this.incrementalFile = incrementalFile;
  }
  resetIncrementalFile() {
    this.incrementalFile = null;
  }

  getCopyCount() {
    return this.getFileManager()
      .getPassthroughManager()
      .getCopyCount();
  }

  getSkippedCopyCount() {
    return this.getFileManager()
      .getPassthroughManager()
      .getSkippedCount();
  }

  getWriteCount() {
    return this.writeCount;
  }

  getSkippedCount() {
    return this.skippedCount;
=======
            throw new TemplateWriterWriteError(
              `Having trouble writing template: ${mapEntry.outputPath}`,
              e
            );
          }
        })
      );
    }

    for (mapEntry of usedTemplateContentTooEarlyMap) {
      promises.push(
        this._writeTemplate(mapEntry).catch(function(e) {
          throw new TemplateWriterWriteError(
            `Having trouble writing template (second pass): ${mapEntry.outputPath}`,
            e
          );
        })
      );
    }

    return Promise.all(promises).catch(e => {
      EleventyErrorHandler.error(e, "Error writing templates");
    });
  }

  setVerboseOutput(isVerbose) {
    this.isVerbose = isVerbose;
  }

  setDryRun(isDryRun) {
    this.isDryRun = !!isDryRun;

    this.eleventyFiles.getPassthroughManager().setDryRun(this.isDryRun);
  }

  getCopyCount() {
    return this.eleventyFiles.getPassthroughManager().getCopyCount();
  }

  getWriteCount() {
    return this.writeCount;
>>>>>>> 1113025e
  }
}

module.exports = TemplateWriter;<|MERGE_RESOLUTION|>--- conflicted
+++ resolved
@@ -17,11 +17,7 @@
   constructor(
     inputPath,
     outputDir,
-<<<<<<< HEAD
-    templateFormats, // TODO remove this, see `.getFileManager()` first
-=======
     templateFormats, // TODO remove this, see `get eleventyFiles` first
->>>>>>> 1113025e
     templateData,
     isPassthroughAll
   ) {
@@ -29,22 +25,17 @@
     this.input = inputPath;
     this.inputDir = TemplatePath.getDir(inputPath);
     this.outputDir = outputDir;
-<<<<<<< HEAD
 
     this.needToSearchForFiles = null;
     this.templateFormats = templateFormats;
 
-=======
-    this.templateFormats = templateFormats;
->>>>>>> 1113025e
     this.templateData = templateData;
     this.isVerbose = true;
     this.isDryRun = false;
     this.writeCount = 0;
-<<<<<<< HEAD
     this.skippedCount = 0;
 
-    // TODO can we get rid of this? It’s only used for tests in getFileManager()
+    // TODO can we get rid of this? It’s only used for tests in `get eleventyFiles``
     this.passthroughAll = isPassthroughAll;
   }
 
@@ -60,13 +51,6 @@
     this._templateFormats = value;
   }
 
-=======
-
-    // TODO can we get rid of this? It’s only used for tests in `get eleventyFiles``
-    this.passthroughAll = isPassthroughAll;
-  }
-
->>>>>>> 1113025e
   /* For testing */
   overrideConfig(config) {
     this.config = config;
@@ -74,12 +58,7 @@
 
   restart() {
     this.writeCount = 0;
-<<<<<<< HEAD
     this.skippedCount = 0;
-    debugDev("Resetting counts to 0");
-  }
-
-=======
     debugDev("Resetting counts to 0");
   }
 
@@ -95,18 +74,10 @@
     return this._extensionMap;
   }
 
->>>>>>> 1113025e
   setEleventyFiles(eleventyFiles) {
     this.eleventyFiles = eleventyFiles;
   }
 
-<<<<<<< HEAD
-  getFileManager() {
-    // usually Eleventy.js will setEleventyFiles with the EleventyFiles manager
-    if (!this.eleventyFiles) {
-      // if not, we can create one (used only by tests)
-      this.eleventyFiles = new EleventyFiles(
-=======
   set eleventyFiles(eleventyFiles) {
     this._eleventyFiles = eleventyFiles;
   }
@@ -116,17 +87,16 @@
     if (!this._eleventyFiles) {
       // if not, we can create one (used only by tests)
       this._eleventyFiles = new EleventyFiles(
->>>>>>> 1113025e
         this.input,
         this.outputDir,
         this.templateFormats,
         this.passthroughAll
       );
-<<<<<<< HEAD
-      this.eleventyFiles.init();
-    }
-
-    return this.eleventyFiles;
+
+      this._eleventyFiles.init();
+    }
+
+    return this._eleventyFiles;
   }
 
   async _getAllPaths() {
@@ -137,18 +107,6 @@
     return this.allPaths;
   }
 
-=======
-      this._eleventyFiles.init();
-    }
-
-    return this._eleventyFiles;
-  }
-
-  async _getAllPaths() {
-    return await this.eleventyFiles.getFiles();
-  }
-
->>>>>>> 1113025e
   _createTemplate(path) {
     let tmpl = new Template(
       path,
@@ -157,7 +115,7 @@
       this.templateData
     );
 
-<<<<<<< HEAD
+    tmpl.extensionMap = this.extensionMap;
     tmpl.setIsVerbose(this.isVerbose);
 
     // --incremental only writes files that trigger a build during --watch
@@ -166,12 +124,6 @@
     } else {
       tmpl.setDryRun(this.isDryRun);
     }
-=======
-    tmpl.extensionMap = this.extensionMap;
-
-    tmpl.setIsVerbose(this.isVerbose);
-    tmpl.setDryRun(this.isDryRun);
->>>>>>> 1113025e
 
     /*
      * Sample filter: arg str, return pretty HTML string
@@ -184,71 +136,6 @@
       if (typeof transform === "function") {
         tmpl.addTransform(transform);
       }
-<<<<<<< HEAD
-    }
-
-    for (let linterName in this.config.linters) {
-      let linter = this.config.linters[linterName];
-      if (typeof linter === "function") {
-        tmpl.addLinter(linter);
-      }
-    }
-
-    return tmpl;
-  }
-
-  async _addToTemplateMap(paths) {
-    let promises = [];
-    for (let path of paths) {
-      if (TemplateRender.hasEngine(path)) {
-        promises.push(
-          this.templateMap.add(this._createTemplate(path)).then(() => {
-            debug(`${path} added to map.`);
-          })
-        );
-      }
-    }
-
-    return Promise.all(promises);
-  }
-
-  async _createTemplateMap(paths) {
-    this.templateMap = new TemplateMap();
-
-    await this._addToTemplateMap(paths);
-    await this.templateMap.cache();
-
-    debugDev("TemplateMap cache complete.");
-    return this.templateMap;
-  }
-
-  async _writeTemplate(mapEntry) {
-    let tmpl = mapEntry.template;
-
-    return tmpl.writeMapEntry(mapEntry).then(() => {
-      this.skippedCount += tmpl.getSkippedCount();
-      this.writeCount += tmpl.getWriteCount();
-    });
-  }
-
-  async writePassthroughCopy(paths) {
-    let passthroughManager = this.getFileManager().getPassthroughManager();
-    if (this.incrementalFile) {
-      passthroughManager.setIncrementalFile(this.incrementalFile);
-    }
-
-    return passthroughManager.copyAll(paths).catch(e => {
-      EleventyErrorHandler.warn(e, "Error with passthrough copy");
-      return Promise.reject(
-        new TemplateWriterWriteError("Having trouble copying", e)
-      );
-    });
-  }
-
-  async writeTemplates(paths) {
-    let promises = [];
-
-=======
     }
 
     for (let linterName in this.config.linters) {
@@ -288,39 +175,36 @@
 
   async _writeTemplate(mapEntry) {
     let tmpl = mapEntry.template;
-    // we don’t re-use the map templateContent because it doesn’t include layouts
+
     return tmpl.writeMapEntry(mapEntry).then(() => {
+      this.skippedCount += tmpl.getSkippedCount();
       this.writeCount += tmpl.getWriteCount();
     });
   }
 
-  async write() {
+  async writePassthroughCopy(paths) {
+    let passthroughManager = this.eleventyFiles.getPassthroughManager();
+    if (this.incrementalFile) {
+      passthroughManager.setIncrementalFile(this.incrementalFile);
+    }
+
+    return passthroughManager.copyAll(paths).catch(e => {
+      EleventyErrorHandler.warn(e, "Error with passthrough copy");
+      return Promise.reject(
+        new TemplateWriterWriteError("Having trouble copying", e)
+      );
+    });
+  }
+
+  async writeTemplates(paths) {
     let promises = [];
-    let paths = await this._getAllPaths();
-    debug("Found: %o", paths);
-
-    promises.push(
-      this.eleventyFiles
-        .getPassthroughManager()
-        .copyAll(paths)
-        .catch(e => {
-          EleventyErrorHandler.warn(e, "Error with passthrough copy");
-        })
-    );
-
->>>>>>> 1113025e
+
     // TODO optimize await here
     await this._createTemplateMap(paths);
     debug("Template map created.");
 
-<<<<<<< HEAD
     let usedTemplateContentTooEarlyMap = [];
     for (let mapEntry of this.templateMap.getMap()) {
-=======
-    let mapEntry;
-    let usedTemplateContentTooEarlyMap = [];
-    for (mapEntry of this.templateMap.getMap()) {
->>>>>>> 1113025e
       promises.push(
         this._writeTemplate(mapEntry).catch(function(e) {
           // Premature templateContent in layout render, this also happens in
@@ -328,7 +212,6 @@
           if (EleventyErrorUtil.isPrematureTemplateContentError(e)) {
             usedTemplateContentTooEarlyMap.push(mapEntry);
           } else {
-<<<<<<< HEAD
             return Promise.reject(
               new TemplateWriterWriteError(
                 `Having trouble writing template: ${mapEntry.outputPath}`,
@@ -364,7 +247,7 @@
     // Only write templates if not using incremental OR if incremental file was *not* a passthrough copy
     if (
       !this.incrementalFile ||
-      !this.getFileManager()
+      !this.eleventyFiles
         .getPassthroughManager()
         .isPassthroughCopyFile(paths, this.incrementalFile)
     ) {
@@ -384,9 +267,7 @@
   setDryRun(isDryRun) {
     this.isDryRun = !!isDryRun;
 
-    this.getFileManager()
-      .getPassthroughManager()
-      .setDryRun(this.isDryRun);
+    this.eleventyFiles.getPassthroughManager().setDryRun(this.isDryRun);
   }
 
   setIncrementalFile(incrementalFile) {
@@ -397,15 +278,11 @@
   }
 
   getCopyCount() {
-    return this.getFileManager()
-      .getPassthroughManager()
-      .getCopyCount();
+    return this.eleventyFiles.getPassthroughManager().getCopyCount();
   }
 
   getSkippedCopyCount() {
-    return this.getFileManager()
-      .getPassthroughManager()
-      .getSkippedCount();
+    return this.eleventyFiles.getPassthroughManager().getSkippedCount();
   }
 
   getWriteCount() {
@@ -414,49 +291,6 @@
 
   getSkippedCount() {
     return this.skippedCount;
-=======
-            throw new TemplateWriterWriteError(
-              `Having trouble writing template: ${mapEntry.outputPath}`,
-              e
-            );
-          }
-        })
-      );
-    }
-
-    for (mapEntry of usedTemplateContentTooEarlyMap) {
-      promises.push(
-        this._writeTemplate(mapEntry).catch(function(e) {
-          throw new TemplateWriterWriteError(
-            `Having trouble writing template (second pass): ${mapEntry.outputPath}`,
-            e
-          );
-        })
-      );
-    }
-
-    return Promise.all(promises).catch(e => {
-      EleventyErrorHandler.error(e, "Error writing templates");
-    });
-  }
-
-  setVerboseOutput(isVerbose) {
-    this.isVerbose = isVerbose;
-  }
-
-  setDryRun(isDryRun) {
-    this.isDryRun = !!isDryRun;
-
-    this.eleventyFiles.getPassthroughManager().setDryRun(this.isDryRun);
-  }
-
-  getCopyCount() {
-    return this.eleventyFiles.getPassthroughManager().getCopyCount();
-  }
-
-  getWriteCount() {
-    return this.writeCount;
->>>>>>> 1113025e
   }
 }
 
