const TemplatePath = require("./TemplatePath");

class EleventyExtensionMap {
  constructor(formatKeys) {
    this.formatKeys = formatKeys;

    this.setFormats(formatKeys);
  }

  setFormats(formatKeys = []) {
    this.unfilteredFormatKeys = formatKeys.map(function(key) {
      return key.trim().toLowerCase();
    });

    this.validTemplateLanguageKeys = this.unfilteredFormatKeys.filter(key =>
      this.hasExtension(key)
    );

    this.passthroughCopyKeys = this.unfilteredFormatKeys.filter(
      key => !this.hasExtension(key)
    );
  }

  get config() {
<<<<<<< HEAD
    return this.configOverride || require("./Config").getConfig();
=======
    if (!this._config) {
      this._config = config.getConfig();
    }
    return this._config;
>>>>>>> 1113025e
  }
  set config(cfg) {
    this._config = cfg;
  }

  /* Used for layout path resolution */
  getFileList(path, dir) {
    if (!path) {
      return [];
    }

    let files = [];
    this.validTemplateLanguageKeys.forEach(
      function(key) {
        this.getExtensionsFromKey(key).forEach(function(extension) {
          files.push((dir ? dir + "/" : "") + path + "." + extension);
        });
      }.bind(this)
    );

    return files;
  }

  getPassthroughCopyGlobs(inputDir) {
    return this._getGlobs(this.passthroughCopyKeys, inputDir);
  }

  getValidGlobs(inputDir) {
    return this._getGlobs(this.validTemplateLanguageKeys, inputDir);
  }

  getGlobs(inputDir) {
    if (this.config.passthroughFileCopy) {
      return this._getGlobs(this.unfilteredFormatKeys, inputDir);
    }

    return this._getGlobs(this.validTemplateLanguageKeys, inputDir);
  }

  _getGlobs(formatKeys, inputDir) {
    let dir = TemplatePath.convertToRecursiveGlobSync(inputDir);
    let globs = [];
    formatKeys.forEach(
      function(key) {
        if (this.hasExtension(key)) {
          this.getExtensionsFromKey(key).forEach(function(extension) {
            globs.push(dir + "/*." + extension);
          });
        } else {
          globs.push(dir + "/*." + key);
        }
      }.bind(this)
    );
    return globs;
  }

  hasExtension(key) {
    for (var extension in this.extensionToKeyMap) {
      if (this.extensionToKeyMap[extension] === key) {
        return true;
      }
    }
    return false;
  }

  getExtensionsFromKey(key) {
    let extensions = [];
    for (var extension in this.extensionToKeyMap) {
      if (this.extensionToKeyMap[extension] === key) {
        extensions.push(extension);
      }
    }
    return extensions;
  }

  hasEngine(pathOrKey) {
    return !!this.getKey(pathOrKey);
  }

  getKey(pathOrKey) {
    pathOrKey = (pathOrKey || "").toLowerCase();

    for (var extension in this.extensionToKeyMap) {
      let key = this.extensionToKeyMap[extension];
      if (pathOrKey === extension) {
        return key;
      } else if (pathOrKey.endsWith("." + extension)) {
        return key;
      }
    }
  }

  removeTemplateExtension(path) {
    for (var extension in this.extensionToKeyMap) {
      if (path === extension || path.endsWith("." + extension)) {
        return path.substr(0, path.length - 1 - extension.length);
      }
    }
    return path;
  }

<<<<<<< HEAD
  get keyMap() {
    return EleventyExtensionMap._getKeyMap(
      this.config.templateExtensionAliases || {}
    );
  }
  static get keyMap() {
    return EleventyExtensionMap._getKeyMap(
      require("./Config").getConfig().templateExtensionAliases || {}
    );
  }

  // file extension => key
  static _getKeyMap(aliases) {
    let fileExtensionToKeyMap = {
      ejs: "ejs",
      md: "md",
      jstl: "jstl",
      html: "html",
      hbs: "hbs",
      mustache: "mustache",
      haml: "haml",
      pug: "pug",
      njk: "njk",
      liquid: "liquid",
      "11ty.js": "11ty.js",
      "11ty.cjs": "11ty.js"
    };

    for (let extension in aliases) {
      fileExtensionToKeyMap[extension] = aliases[extension];
=======
  // keys are file extensions
  // values are template language keys
  get extensionToKeyMap() {
    if (!this._extensionToKeyMap) {
      this._extensionToKeyMap = {
        ejs: "ejs",
        md: "md",
        jstl: "jstl",
        html: "html",
        hbs: "hbs",
        mustache: "mustache",
        haml: "haml",
        pug: "pug",
        njk: "njk",
        liquid: "liquid",
        "11ty.js": "11ty.js"
      };

      if ("extensionMap" in this.config) {
        for (let entry of this.config.extensionMap) {
          this._extensionToKeyMap[entry.extension] = entry.key;
        }
      }
>>>>>>> 1113025e
    }

    return this._extensionToKeyMap;
  }
}

module.exports = EleventyExtensionMap;<|MERGE_RESOLUTION|>--- conflicted
+++ resolved
@@ -22,17 +22,10 @@
   }
 
   get config() {
-<<<<<<< HEAD
     return this.configOverride || require("./Config").getConfig();
-=======
-    if (!this._config) {
-      this._config = config.getConfig();
-    }
-    return this._config;
->>>>>>> 1113025e
   }
   set config(cfg) {
-    this._config = cfg;
+    this.configOverride = cfg;
   }
 
   /* Used for layout path resolution */
@@ -131,38 +124,6 @@
     return path;
   }
 
-<<<<<<< HEAD
-  get keyMap() {
-    return EleventyExtensionMap._getKeyMap(
-      this.config.templateExtensionAliases || {}
-    );
-  }
-  static get keyMap() {
-    return EleventyExtensionMap._getKeyMap(
-      require("./Config").getConfig().templateExtensionAliases || {}
-    );
-  }
-
-  // file extension => key
-  static _getKeyMap(aliases) {
-    let fileExtensionToKeyMap = {
-      ejs: "ejs",
-      md: "md",
-      jstl: "jstl",
-      html: "html",
-      hbs: "hbs",
-      mustache: "mustache",
-      haml: "haml",
-      pug: "pug",
-      njk: "njk",
-      liquid: "liquid",
-      "11ty.js": "11ty.js",
-      "11ty.cjs": "11ty.js"
-    };
-
-    for (let extension in aliases) {
-      fileExtensionToKeyMap[extension] = aliases[extension];
-=======
   // keys are file extensions
   // values are template language keys
   get extensionToKeyMap() {
@@ -178,7 +139,8 @@
         pug: "pug",
         njk: "njk",
         liquid: "liquid",
-        "11ty.js": "11ty.js"
+        "11ty.js": "11ty.js",
+        "11ty.cjs": "11ty.js"
       };
 
       if ("extensionMap" in this.config) {
@@ -186,7 +148,6 @@
           this._extensionToKeyMap[entry.extension] = entry.key;
         }
       }
->>>>>>> 1113025e
     }
 
     return this._extensionToKeyMap;
