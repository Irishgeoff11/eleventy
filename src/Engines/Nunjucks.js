--- conflicted
+++ resolved
@@ -89,11 +89,7 @@
     function ShortcodeFunction() {
       this.tags = [shortcodeName];
 
-<<<<<<< HEAD
-      this.parse = function (parser, nodes, lexer) {
-=======
       this.parse = function (parser, nodes) {
->>>>>>> 1bb0d0ca
         let args;
         let tok = parser.nextToken();
 
@@ -164,11 +160,7 @@
     function PairedShortcodeFunction() {
       this.tags = [shortcodeName];
 
-<<<<<<< HEAD
-      this.parse = function (parser, nodes, lexer) {
-=======
       this.parse = function (parser, nodes) {
->>>>>>> 1bb0d0ca
         var tok = parser.nextToken();
 
         var args = parser.parseSignature(true, true);
