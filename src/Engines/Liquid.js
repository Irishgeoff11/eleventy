--- conflicted
+++ resolved
@@ -49,11 +49,7 @@
       root: [super.getIncludesDir()], // overrides in compile with inputPath below
       extname: ".liquid",
       dynamicPartials: false,
-<<<<<<< HEAD
-      strictFilters: false
-=======
-      strict_filters: false,
->>>>>>> 1bb0d0ca
+      strictFilters: false,
     };
 
     let options = Object.assign(defaults, this.liquidOptions || {});
@@ -146,18 +142,14 @@
           this.name = tagToken.name;
           this.args = tagToken.args;
         },
-<<<<<<< HEAD
-        render: async function(scope, hash) {
+        render: async function (scope) {
           let argArray = await Liquid.parseArguments(
             _t.argLexer,
             this.args,
             scope,
             this.liquid
           );
-=======
-        render: function (scope) {
-          let argArray = Liquid.parseArguments(_t.argLexer, this.args, scope);
->>>>>>> 1bb0d0ca
+
           return Promise.resolve(
             shortcodeFn.call(
               Liquid._normalizeShortcodeScope(scope),
@@ -188,8 +180,7 @@
 
           stream.start();
         },
-<<<<<<< HEAD
-        render: function*(ctx, hash) {
+        render: function* (ctx) {
           let argArray = yield Liquid.parseArguments(
             _t.argLexer,
             this.args,
@@ -205,26 +196,7 @@
             html,
             ...argArray
           );
-        }
-=======
-        render: function (scope) {
-          let argArray = Liquid.parseArguments(_t.argLexer, this.args, scope);
-
-          return new Promise((resolve) => {
-            liquidEngine.renderer
-              .renderTemplates(this.templates, scope)
-              .then(function (html) {
-                resolve(
-                  shortcodeFn.call(
-                    Liquid._normalizeShortcodeScope(scope),
-                    html,
-                    ...argArray
-                  )
-                );
-              });
-          });
-        },
->>>>>>> 1bb0d0ca
+        },
       };
     });
   }
