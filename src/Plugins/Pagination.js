const lodashChunk = require("lodash/chunk");
const lodashGet = require("lodash/get");
const lodashSet = require("lodash/set");
const EleventyBaseError = require("../EleventyBaseError");
const { DeepCopy } = require("../Util/Merge");
const { ProxyWrap } = require("../Util/ProxyWrap");

class PaginationConfigError extends EleventyBaseError {}
class PaginationError extends EleventyBaseError {}

class Pagination {
  constructor(data, config) {
    if (!config) {
      throw new PaginationConfigError(
        "Expected `config` argument to Pagination class."
      );
    }

    this.config = config;

    this.setData(data);
  }

  static hasPagination(data) {
    return "pagination" in data;
  }

  hasPagination() {
    if (!this.data) {
      throw new Error("Missing `setData` call for Pagination object.");
    }
    return Pagination.hasPagination(this.data);
  }

  circularReferenceCheck(data) {
    if (data.eleventyExcludeFromCollections) {
      return;
    }

    let key = data.pagination.data;
    let tags = data.tags || [];
    for (let tag of tags) {
      if (`collections.${tag}` === key) {
        throw new PaginationError(
          `Pagination circular reference${
            this.template ? ` on ${this.template.inputPath}` : ""
          }, data:\`${key}\` iterates over both the \`${tag}\` tag and also supplies pages to that tag.`
        );
      }
    }
  }

  setData(data) {
    this.data = data || {};
    this.target = [];

    if (!this.hasPagination()) {
      return;
    }

    if (!data.pagination) {
      throw new Error(
        "Misconfigured pagination data in template front matter (YAML front matter precaution: did you use tabs and not spaces for indentation?)."
      );
    } else if (!("size" in data.pagination)) {
      throw new Error("Missing pagination size in front matter data.");
    }
    this.circularReferenceCheck(data);

    this.size = data.pagination.size;
    this.alias = data.pagination.alias;
    // TODO do we need the full data set for serverless?
    this.fullDataSet = this._get(this.data, this._getDataKey());

    // truncate pagination data to one entry for serverless render
    if (
      data.pagination.serverless &&
      this._has(data, data.pagination.serverless)
    ) {
      // Warn: this doesn’t run filter/before/pagination transformations
      // Warn: `pagination.pages`, pageNumber, links, hrefs, etc
      let serverlessPaginationKey = this._get(data, data.pagination.serverless);

      if (typeof data.pagination.serverlessFilter === "function") {
        this.chunkedItems = [
          data.pagination.serverlessFilter(
            this.fullDataSet,
            serverlessPaginationKey
          ),
        ];
      } else {
        this.chunkedItems = [
          [this._get(this.fullDataSet, serverlessPaginationKey)],
        ];
      }
    } else {
      // this returns an array
      this.target = this._resolveItems();

      // Serverless Shortcut when key is not found in data set (probably running local build and expected a :path param in data)
      // Only collections are relevant for templates that don’t have a permalink.build, they don’t have a templateContent and aren’t written to disk
      if (
        data.pagination.serverless &&
        !data.pagination.addAllPagesToCollections
      ) {
        // use the first page only
        this.chunkedItems = [this.pagedItems[0]];
      } else {
        this.chunkedItems = this.pagedItems;
      }
    }
  }

  setTemplate(tmpl) {
    this.template = tmpl;
  }

  _getDataKey() {
    return this.data.pagination.data;
  }

  resolveDataToObjectValues() {
    if ("resolve" in this.data.pagination) {
      return this.data.pagination.resolve === "values";
    }
    return false;
  }

  isFiltered(value) {
    if ("filter" in this.data.pagination) {
      let filtered = this.data.pagination.filter;
      if (Array.isArray(filtered)) {
        return filtered.indexOf(value) > -1;
      }

      return filtered === value;
    }

    return false;
  }

  _has(target, key) {
    let notFoundValue = "__NOT_FOUND_ERROR__";
    let data = lodashGet(target, key, notFoundValue);
    return data !== notFoundValue;
  }

  _get(target, key) {
    let notFoundValue = "__NOT_FOUND_ERROR__";
    let data = lodashGet(target, key, notFoundValue);
    if (data === notFoundValue) {
      throw new Error(
        `Could not find pagination data, went looking for: ${key}`
      );
    }
    return data;
  }

  _resolveItems() {
    let keys;
    if (Array.isArray(this.fullDataSet)) {
      keys = this.fullDataSet;
    } else if (this.resolveDataToObjectValues()) {
      keys = Object.values(this.fullDataSet);
    } else {
      keys = Object.keys(this.fullDataSet);
    }

    // keys must be an array
    let result = keys.slice();

    if (
      this.data.pagination.before &&
      typeof this.data.pagination.before === "function"
    ) {
      // we don’t need to make a copy of this because we .slice() above to create a new copy
      result = this.data.pagination.before(result, this.data);
    }

    if (this.data.pagination.reverse === true) {
      result = result.reverse();
    }

    if (this.data.pagination.filter) {
      result = result.filter((value) => !this.isFiltered(value));
    }

    return result;
  }

  get pagedItems() {
    if (!this.data) {
      throw new Error("Missing `setData` call for Pagination object.");
    }

    return lodashChunk(this.target, this.size);
  }

  // TODO this name is not good
  // “To cancel” means to not write the original root template
  cancel() {
    return this.hasPagination();
  }

  getPageCount() {
    if (!this.hasPagination()) {
      return 0;
    }

    return this.chunkedItems.length;
  }

  getNormalizedItems(pageItems) {
    return this.size === 1 ? pageItems[0] : pageItems;
  }

  getOverrideDataPages(items, pageNumber) {
    return {
      // See Issue #345 for more examples
      page: {
        previous:
          pageNumber > 0
            ? this.getNormalizedItems(items[pageNumber - 1])
            : null,
        next:
          pageNumber < items.length - 1
            ? this.getNormalizedItems(items[pageNumber + 1])
            : null,
        first: items.length ? this.getNormalizedItems(items[0]) : null,
        last: items.length
          ? this.getNormalizedItems(items[items.length - 1])
          : null,
      },

      pageNumber,
    };
  }

  getOverrideDataLinks(pageNumber, templateCount, links) {
    let obj = {};

    // links are okay but hrefs are better
    obj.previousPageLink = pageNumber > 0 ? links[pageNumber - 1] : null;
    obj.previous = obj.previousPageLink;

    obj.nextPageLink =
      pageNumber < templateCount - 1 ? links[pageNumber + 1] : null;
    obj.next = obj.nextPageLink;

    obj.firstPageLink = links.length > 0 ? links[0] : null;
    obj.lastPageLink = links.length > 0 ? links[links.length - 1] : null;

    obj.links = links;
    // todo deprecated, consistency with collections and use links instead
    obj.pageLinks = links;
    return obj;
  }

  getOverrideDataHrefs(pageNumber, templateCount, hrefs) {
    let obj = {};

    // hrefs are better than links
    obj.previousPageHref = pageNumber > 0 ? hrefs[pageNumber - 1] : null;
    obj.nextPageHref =
      pageNumber < templateCount - 1 ? hrefs[pageNumber + 1] : null;

    obj.firstPageHref = hrefs.length > 0 ? hrefs[0] : null;
    obj.lastPageHref = hrefs.length > 0 ? hrefs[hrefs.length - 1] : null;

    obj.hrefs = hrefs;

    // better names
    obj.href = {
      previous: obj.previousPageHref,
      next: obj.nextPageHref,
      first: obj.firstPageHref,
      last: obj.lastPageHref,
    };

    return obj;
  }

  async getPageTemplates() {
    if (!this.data) {
      throw new Error("Missing `setData` call for Pagination object.");
    }

    if (!this.hasPagination()) {
      return [];
    }

    let entries = [];
    let items = this.chunkedItems;
    let pages = this.size === 1 ? items.map((entry) => entry[0]) : items;

    let links = [];
    let hrefs = [];
<<<<<<< HEAD
    let overrides = [];

    const totalPages =
      items.length ? items.length : (
        this.data.pagination.pageOnEmptyData ? 1 : 0);

    for (let pageNumber = 0; pageNumber < totalPages; pageNumber++) {
      let cloned = tmpl.clone();
=======
>>>>>>> eed47c33

    let hasPermalinkField = Boolean(this.data[this.config.keys.permalink]);
    let hasComputedPermalinkField = Boolean(
      this.data.eleventyComputed &&
        this.data.eleventyComputed[this.config.keys.permalink]
    );

    // Do *not* pass collections through DeepCopy, we’ll re-add them back in later.
    let collections = this.data.collections;
    if (collections) {
      delete this.data.collections;
    }

    let parentData = DeepCopy(
      {
        pagination: {
          data: this.data.pagination.data,
          size: this.data.pagination.size,
          alias: this.alias,
          pages,
        },
      },
      this.data
    );

    // Restore skipped collections
    if (collections) {
      this.data.collections = collections;
      // Keep the original reference to the collections, no deep copy!!
      parentData.collections = collections;
    }

    // TODO future improvement dea: use a light Template wrapper for paged template clones (PagedTemplate?)
    // so that we don’t have the memory cost of the full template (and can reuse the parent
    // template for some things)
    for (
      let pageNumber = 0, pageNumberStop = items.length;
      pageNumber < pageNumberStop;
      pageNumber++
    ) {
      let cloned = this.template.clone();

      if (pageNumber > 0 && !hasPermalinkField && !hasComputedPermalinkField) {
        cloned.setExtraOutputSubdirectory(pageNumber);
      }

      let paginationData = {
        pagination: {
          items: items[pageNumber],
        },
        page: {},
      };
      Object.assign(
        paginationData.pagination,
        this.getOverrideDataPages(items, pageNumber)
      );

      if (this.alias) {
        lodashSet(
          paginationData,
          this.alias,
          this.getNormalizedItems(items[pageNumber])
        );
      }

      // Do *not* deep merge pagination data! See https://github.com/11ty/eleventy/issues/147#issuecomment-440802454
      let clonedData = ProxyWrap(paginationData, parentData);

      let { rawPath, path, href } = await cloned.getOutputLocations(clonedData);
      // TO DO subdirectory to links if the site doesn’t live at /
      links.push("/" + rawPath);
      hrefs.push(href);

      // page.url and page.outputPath are used to avoid another getOutputLocations call later, see Template->addComputedData
      clonedData.page.url = href;
      clonedData.page.outputPath = path;

      entries.push({
        template: cloned,
        data: clonedData,
      });
    }

    // we loop twice to pass in the appropriate prev/next links (already full generated now)
    let numberOfEntries = entries.length;
    for (let pageNumber = 0; pageNumber < numberOfEntries; pageNumber++) {
      let linksObj = this.getOverrideDataLinks(
        pageNumber,
        numberOfEntries,
        links
      );

      Object.assign(entries[pageNumber].data.pagination, linksObj);

      let hrefsObj = this.getOverrideDataHrefs(
        pageNumber,
        numberOfEntries,
        hrefs
      );
      Object.assign(entries[pageNumber].data.pagination, hrefsObj);
    }

    return entries;
  }
}

module.exports = Pagination;<|MERGE_RESOLUTION|>--- conflicted
+++ resolved
@@ -295,17 +295,6 @@
 
     let links = [];
     let hrefs = [];
-<<<<<<< HEAD
-    let overrides = [];
-
-    const totalPages =
-      items.length ? items.length : (
-        this.data.pagination.pageOnEmptyData ? 1 : 0);
-
-    for (let pageNumber = 0; pageNumber < totalPages; pageNumber++) {
-      let cloned = tmpl.clone();
-=======
->>>>>>> eed47c33
 
     let hasPermalinkField = Boolean(this.data[this.config.keys.permalink]);
     let hasComputedPermalinkField = Boolean(
@@ -341,6 +330,12 @@
     // TODO future improvement dea: use a light Template wrapper for paged template clones (PagedTemplate?)
     // so that we don’t have the memory cost of the full template (and can reuse the parent
     // template for some things)
+
+    let pageNumberStop = items.length;
+    if(items.length === 0 && this.data.pagination.pageOnEmptyData) {
+      pageNumberStop = 1;
+    }
+
     for (
       let pageNumber = 0, pageNumberStop = items.length;
       pageNumber < pageNumberStop;
