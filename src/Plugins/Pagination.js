--- conflicted
+++ resolved
@@ -171,13 +171,8 @@
       this.data.pagination.before &&
       typeof this.data.pagination.before === "function"
     ) {
-<<<<<<< HEAD
       // we don’t need to make a copy of this because we .slice() above to create a new copy
-      result = this.data.pagination.before(result);
-=======
-      // we don’t need to make a copy of this because we already .filter() above
       result = this.data.pagination.before(result, this.data);
->>>>>>> 42650fff
     }
 
     if (this.data.pagination.reverse === true) {
