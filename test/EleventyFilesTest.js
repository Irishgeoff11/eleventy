import test from "ava";
import fastglob from "fast-glob";
import EleventyFiles from "../src/EleventyFiles";
import TemplatePath from "../src/TemplatePath";
import TemplatePassthroughManager from "../src/TemplatePassthroughManager";

test("getFiles", async t => {
  let evf = new EleventyFiles(
    "./test/stubs/writeTest",
    "./test/stubs/_writeTestSite",
    ["ejs", "md"]
  );
  evf.init();

  t.deepEqual(await evf.getFiles(), ["./test/stubs/writeTest/test.md"]);
});

test("getFiles (without 11ty.js)", async t => {
  let evf = new EleventyFiles(
    "./test/stubs/writeTestJS",
    "./test/stubs/_writeTestJSSite",
    ["ejs", "md"]
  );
  evf.init();

  t.deepEqual(await evf.getFiles(), []);
});

test("getFiles (with 11ty.js)", async t => {
  let evf = new EleventyFiles(
    "./test/stubs/writeTestJS",
    "./test/stubs/_writeTestJSSite",
    ["ejs", "md", "11ty.js"]
  );
  evf.init();

  t.deepEqual(await evf.getFiles(), ["./test/stubs/writeTestJS/test.11ty.js"]);
});

test("getFiles (with js, treated as passthrough copy)", async t => {
  let evf = new EleventyFiles(
    "./test/stubs/writeTestJS",
    "./test/stubs/_writeTestJSSite",
    ["ejs", "md", "js"]
  );
  evf.init();

  const files = await evf.getFiles();
  t.deepEqual(
    files.sort(),
    [
      "./test/stubs/writeTestJS/sample.js",
      "./test/stubs/writeTestJS/test.11ty.js"
    ].sort()
  );
<<<<<<< HEAD

  t.false(TemplateRender.hasEngine("./test/stubs/writeTestJS/sample.js"));
  t.true(TemplateRender.hasEngine("./test/stubs/writeTestJS/test.11ty.js"));
=======
  t.false(evf.extensionMap.hasEngine("./test/stubs/writeTestJS/sample.js"));
  t.true(evf.extensionMap.hasEngine("./test/stubs/writeTestJS/test.11ty.js"));
>>>>>>> 1113025e
});

test("getFiles (with case insensitivity)", async t => {
  let evf = new EleventyFiles(
    "./test/stubs/writeTestJS-casesensitive",
    "./test/stubs/_writeTestJSCaseSensitiveSite",
    ["JS"]
  );
  evf.init();

  t.deepEqual(
    (await evf.getFiles()).sort(),
    [
      "./test/stubs/writeTestJS-casesensitive/sample.Js",
      "./test/stubs/writeTestJS-casesensitive/test.11Ty.js"
    ].sort()
  );
  t.false(
    evf.extensionMap.hasEngine(
      "./test/stubs/writeTestJS-casesensitive/sample.Js"
    )
  );
  t.true(
    evf.extensionMap.hasEngine(
      "./test/stubs/writeTestJS-casesensitive/test.11Ty.js"
    )
  );
});

test("Mutually exclusive Input and Output dirs", async t => {
  let evf = new EleventyFiles(
    "./test/stubs/writeTest",
    "./test/stubs/_writeTestSite",
    ["ejs", "md"]
  );
  evf.init();

<<<<<<< HEAD
  let files = await fastglob(evf.getFileGlobs());
  t.is(evf.getRawFiles().length, 2);
=======
  let files = await fastglob.async(evf._testGetFileGlobs());
  t.is(evf._testGetRawFiles().length, 2);
>>>>>>> 1113025e
  t.true(files.length > 0);
  t.is(files[0], "./test/stubs/writeTest/test.md");
});

test("Single File Input (deep path)", async t => {
  let evf = new EleventyFiles("./test/stubs/index.html", "./test/stubs/_site", [
    "ejs",
    "md"
  ]);
  evf.init();

<<<<<<< HEAD
  let files = await fastglob(evf.getFileGlobs());
  t.is(evf.getRawFiles().length, 1);
=======
  let files = await fastglob.async(evf._testGetFileGlobs());
  t.is(evf._testGetRawFiles().length, 1);
>>>>>>> 1113025e
  t.is(files.length, 1);
  t.is(files[0], "./test/stubs/index.html");
});

test("Single File Input (shallow path)", async t => {
  let evf = new EleventyFiles("README.md", "./test/stubs/_site", ["md"]);
  evf.init();

<<<<<<< HEAD
  let globs = evf.getFileGlobs().filter(path => path !== "!./README.md");
  let files = await fastglob(globs);
  t.is(evf.getRawFiles().length, 1);
=======
  let globs = evf._testGetFileGlobs().filter(path => path !== "!./README.md");
  let files = await fastglob.async(globs);
  t.is(evf._testGetRawFiles().length, 1);
>>>>>>> 1113025e
  t.is(files.length, 1);
  t.is(files[0], "./README.md");
});

test("Glob Input", async t => {
  let evf = new EleventyFiles(
    "./test/stubs/glob-pages/!(contact.md)",
    "./test/stubs/_site",
    ["md"]
  );
  evf.init();

<<<<<<< HEAD
  let globs = evf.getFileGlobs();
  let files = await fastglob(globs);
=======
  let globs = evf._testGetFileGlobs();
  let files = await fastglob.async(globs);
>>>>>>> 1113025e
  t.is(files.length, 2);
  t.is(files[0], "./test/stubs/glob-pages/about.md");
  t.is(files[1], "./test/stubs/glob-pages/home.md");
});

test(".eleventyignore parsing", t => {
  let ignores = EleventyFiles.getFileIgnores("./test/stubs/.eleventyignore");
  t.is(ignores.length, 2);
  t.is(ignores[0], "!./test/stubs/ignoredFolder/**");
  t.is(ignores[1], "!./test/stubs/ignoredFolder/ignored.md");
});

test("Parse multiple .eleventyignores", t => {
  let ignores = EleventyFiles.getFileIgnores([
    "./test/stubs/multiple-ignores/.eleventyignore",
    "./test/stubs/multiple-ignores/subfolder/.eleventyignore"
  ]);
  t.is(ignores.length, 4);
  // Note these folders must exist!
  t.is(ignores[0], "!./test/stubs/multiple-ignores/ignoredFolder/**");
  t.is(ignores[1], "!./test/stubs/multiple-ignores/ignoredFolder/ignored.md");
  t.is(
    ignores[2],
    "!./test/stubs/multiple-ignores/subfolder/ignoredFolder2/**"
  );
  t.is(
    ignores[3],
    "!./test/stubs/multiple-ignores/subfolder/ignoredFolder2/ignored2.md"
  );
});

test("defaults if passed file name does not exist", t => {
  let ignores = EleventyFiles.getFileIgnores(
    ".thisfiledoesnotexist",
    "node_modules/**"
  );
  t.truthy(ignores.length);
  t.is(ignores[0], "!./node_modules/**");
});

test(".eleventyignore files", async t => {
  let evf = new EleventyFiles("test/stubs", "test/stubs/_site", ["ejs", "md"]);
  evf.init();
  let ignoredFiles = await fastglob("test/stubs/ignoredFolder/*.md");
  t.is(ignoredFiles.length, 1);

<<<<<<< HEAD
  let files = await fastglob(evf.getFileGlobs());
=======
  let files = await fastglob.async(evf._testGetFileGlobs());
>>>>>>> 1113025e
  t.true(files.length > 0);

  t.is(
    files.filter(file => {
      return file.indexOf("./test/stubs/ignoredFolder") > -1;
    }).length,
    0
  );
});

/* .eleventyignore and .gitignore combos */
test("Get ignores (no .eleventyignore no .gitignore)", t => {
  let evf = new EleventyFiles(
    "test/stubs/ignore1",
    "test/stubs/ignore1/_site",
    []
  );
  evf.init();

  evf._setLocalPathRoot("./test/stubs/ignorelocalroot");

  t.deepEqual(evf.getIgnores(), [
    "!./node_modules/**",
    "!./test/stubs/ignorelocalroot/node_modules/**",
    "!./test/stubs/ignore1/node_modules/**",
    "!./test/stubs/ignorelocalroot/test.md",
    "!./test/stubs/ignore1/_site/**"
  ]);
});

test("Get ignores (no .eleventyignore)", t => {
  let evf = new EleventyFiles(
    "test/stubs/ignore2",
    "test/stubs/ignore2/_site",
    []
  );
  evf.init();
  evf._setLocalPathRoot("./test/stubs/ignorelocalroot");

  t.deepEqual(evf.getIgnores(), [
    "!./test/stubs/ignore2/thisshouldnotexist12345",
    "!./test/stubs/ignorelocalroot/test.md",
    "!./test/stubs/ignore2/_site/**"
  ]);
});

test("Get ignores (no .eleventyignore, using setUseGitIgnore(false))", t => {
  let evf = new EleventyFiles(
    "test/stubs/ignore2",
    "test/stubs/ignore2/_site",
    []
  );
  evf.init();

  evf._setConfig({
    useGitIgnore: false,
    dir: {
      includes: "_includes"
    }
  });
  evf._setLocalPathRoot("./test/stubs/ignorelocalroot");

  t.deepEqual(evf.getIgnores(), [
    "!./test/stubs/ignorelocalroot/test.md",
    "!./test/stubs/ignore2/_site/**"
  ]);
});

test("Get ignores (no .gitignore)", t => {
  let evf = new EleventyFiles(
    "test/stubs/ignore3",
    "test/stubs/ignore3/_site",
    []
  );
  evf.init();
  evf._setLocalPathRoot("./test/stubs/ignorelocalroot");

  t.deepEqual(evf.getIgnores(), [
    "!./node_modules/**",
    "!./test/stubs/ignorelocalroot/node_modules/**",
    "!./test/stubs/ignore3/node_modules/**",
    "!./test/stubs/ignorelocalroot/test.md",
    "!./test/stubs/ignore3/ignoredFolder/**",
    "!./test/stubs/ignore3/ignoredFolder/ignored.md",
    "!./test/stubs/ignore3/_site/**"
  ]);
});

test("Get ignores (both .eleventyignore and .gitignore)", t => {
  let evf = new EleventyFiles(
    "test/stubs/ignore4",
    "test/stubs/ignore4/_site",
    []
  );
  evf.init();
  evf._setLocalPathRoot("./test/stubs/ignorelocalroot");

  t.deepEqual(evf.getIgnores(), [
    "!./test/stubs/ignore4/thisshouldnotexist12345",
    "!./test/stubs/ignorelocalroot/test.md",
    "!./test/stubs/ignore4/ignoredFolder/**",
    "!./test/stubs/ignore4/ignoredFolder/ignored.md",
    "!./test/stubs/ignore4/_site/**"
  ]);
});

test("Get ignores (both .eleventyignore and .gitignore, using setUseGitIgnore(false))", t => {
  let evf = new EleventyFiles(
    "test/stubs/ignore4",
    "test/stubs/ignore4/_site",
    []
  );
  evf.init();

  evf._setConfig({
    useGitIgnore: false,
    dir: {
      includes: "_includes"
    }
  });
  evf._setLocalPathRoot("./test/stubs/ignorelocalroot");

  t.deepEqual(evf.getIgnores(), [
    "!./test/stubs/ignorelocalroot/test.md",
    "!./test/stubs/ignore4/ignoredFolder/**",
    "!./test/stubs/ignore4/ignoredFolder/ignored.md",
    "!./test/stubs/ignore4/_site/**"
  ]);
});

test("Get ignores (no .eleventyignore  .gitignore exists but empty)", t => {
  let evf = new EleventyFiles(
    "test/stubs/ignore5",
    "test/stubs/ignore5/_site",
    []
  );
  evf.init();

  evf._setLocalPathRoot("./test/stubs/ignorelocalroot");

  t.deepEqual(evf.getIgnores(), [
    "!./node_modules/**",
    "!./test/stubs/ignorelocalroot/node_modules/**",
    "!./test/stubs/ignore5/node_modules/**",
    "!./test/stubs/ignorelocalroot/test.md",
    "!./test/stubs/ignore5/_site/**"
  ]);
});

test("Get ignores (both .eleventyignore and .gitignore exists, but .gitignore is empty)", t => {
  let evf = new EleventyFiles(
    "test/stubs/ignore6",
    "test/stubs/ignore6/_site",
    []
  );
  evf.init();
  evf._setLocalPathRoot("./test/stubs/ignorelocalroot");

  t.deepEqual(evf.getIgnores(), [
    "!./node_modules/**",
    "!./test/stubs/ignorelocalroot/node_modules/**",
    "!./test/stubs/ignore6/node_modules/**",
    "!./test/stubs/ignorelocalroot/test.md",
    "!./test/stubs/ignore6/ignoredFolder/**",
    "!./test/stubs/ignore6/ignoredFolder/ignored.md",
    "!./test/stubs/ignore6/_site/**"
  ]);
});

test("Get ignores (no .eleventyignore  .gitignore exists but has spaces inside)", t => {
  let evf = new EleventyFiles(
    "test/stubs/ignore7",
    "test/stubs/ignore7/_site",
    []
  );
  evf.init();

  evf._setLocalPathRoot("./test/stubs/ignorelocalroot");

  t.deepEqual(evf.getIgnores(), [
    "!./node_modules/**",
    "!./test/stubs/ignorelocalroot/node_modules/**",
    "!./test/stubs/ignore7/node_modules/**",
    "!./test/stubs/ignorelocalroot/test.md",
    "!./test/stubs/ignore7/_site/**"
  ]);
});

test("Get ignores (both .eleventyignore and .gitignore exists, but .gitignore has spaces inside)", t => {
  let evf = new EleventyFiles(
    "test/stubs/ignore8",
    "test/stubs/ignore8/_site",
    []
  );
  evf.init();
  evf._setLocalPathRoot("./test/stubs/ignorelocalroot");

  t.deepEqual(evf.getIgnores(), [
    "!./node_modules/**",
    "!./test/stubs/ignorelocalroot/node_modules/**",
    "!./test/stubs/ignore8/node_modules/**",
    "!./test/stubs/ignorelocalroot/test.md",
    "!./test/stubs/ignore8/ignoredFolder/**",
    "!./test/stubs/ignore8/ignoredFolder/ignored.md",
    "!./test/stubs/ignore8/_site/**"
  ]);
});
/* End .eleventyignore and .gitignore combos */

test("getTemplateData caching", t => {
  let evf = new EleventyFiles("test/stubs", "test/stubs/_site", []);
  evf.init();
  let templateDataFirstCall = evf.getTemplateData();
  let templateDataSecondCall = evf.getTemplateData();
  t.is(templateDataFirstCall, templateDataSecondCall);
});

test("getDataDir", t => {
  let evf = new EleventyFiles(".", "_site", []);
  evf.init();
  t.is(evf.getDataDir(), "_data");
});

test("getDataDir subdir", t => {
  let evf = new EleventyFiles("test/stubs", "test/stubs/_site", []);
  evf.init();
  t.is(evf.getDataDir(), "test/stubs/_data");
});

test("Include and Data Dirs", t => {
  let evf = new EleventyFiles("test/stubs", "test/stubs/_site", []);
  evf.init();

  t.deepEqual(evf._getIncludesAndDataDirs(), [
    "./test/stubs/_includes/**",
    "./test/stubs/_data/**"
  ]);
});

test("Ignore Include and Data Dirs", t => {
  let evf = new EleventyFiles("test/stubs", "test/stubs/_site", []);
  evf.init();

  t.deepEqual(evf._getIncludesAndDataDirIgnores(), [
    "!./test/stubs/_includes/**",
    "!./test/stubs/_data/**"
  ]);
});

test("Input to 'src' and empty includes dir (issue #403)", t => {
  let evf = new EleventyFiles("src", "src/_site", ["md", "liquid", "html"]);
  evf._setConfig({
    useGitIgnore: false,
    eleventyignoreOverride: "!./src/_includes/**",
    dir: {
      input: ".",
      output: "_site",
      includes: "",
      data: "_data"
    }
  });
  evf.init();

  t.deepEqual(evf._testGetFileGlobs(), [
    "./src/**/*.md",
    "./src/**/*.liquid",
    "./src/**/*.html",
    "!./src/_includes/**",
    "!./src/_site/**",
    "!./src/_data/**"
  ]);
});

test("Bad expected output, this indicates a bug upstream in a dependency.  Input to 'src' and empty includes dir (issue #403, full paths in eleventyignore)", async t => {
  let evf = new EleventyFiles("test/stubs-403", "test/stubs-403/_site", [
    "liquid"
  ]);
  evf._setConfig({
    useGitIgnore: false,
    eleventyignoreOverride:
      "!" + TemplatePath.absolutePath("test/stubs-403/_includes") + "/**",
    dir: {
      input: "test/stubs-403",
      output: "_site",
      includes: "",
      data: false
    }
  });
  evf.init();

  t.deepEqual(await evf.getFiles(), [
    "./test/stubs-403/template.liquid",
    // This is bad, because it uses an absolutePath above. it should be excluded
    "./test/stubs-403/_includes/include.liquid"
  ]);
});

test("Workaround for Bad expected output, this indicates a bug upstream in a dependency.  Input to 'src' and empty includes dir (issue #403, full paths in eleventyignore)", async t => {
  let evf = new EleventyFiles("test/stubs-403", "test/stubs-403/_site", [
    "liquid"
  ]);
  evf._setConfig({
    useGitIgnore: false,
    eleventyignoreOverride: "!./test/stubs-403/_includes/**",
    dir: {
      input: "test/stubs-403",
      output: "_site",
      includes: "",
      data: false
    }
  });
  evf.init();

  t.deepEqual(await evf.getFiles(), ["./test/stubs-403/template.liquid"]);
});

test("Issue #403: all .eleventyignores should be relative paths not absolute paths", async t => {
  let evf = new EleventyFiles("test/stubs-403", "test/stubs-403/_site", [
    "liquid"
  ]);
  evf._setConfig({
    useGitIgnore: false,
    dir: {
      input: "test/stubs-403",
      output: "_site",
      includes: "",
      data: false
    }
  });
  evf.init();

  let globs = await evf._testGetFileGlobs();
  t.is(
    globs.filter(glob => {
      return glob.indexOf(TemplatePath.absolutePath()) > -1;
    }).length,
    0
  );
});

test("Glob Watcher Files", async t => {
  let evf = new EleventyFiles("test/stubs", "test/stubs/_site", ["njk"]);
  evf.init();

  t.deepEqual(evf.getGlobWatcherFiles(), [
    "./test/stubs/**/*.njk",
    "./test/stubs/_includes/**",
    "./test/stubs/_data/**"
  ]);
});

test("Glob Watcher Files with File Extension Passthroughs", async t => {
  let evf = new EleventyFiles("test/stubs", "test/stubs/_site", ["njk", "png"]);
  evf.init();

  t.deepEqual(evf.getGlobWatcherFiles(), [
    "./test/stubs/**/*.njk",
    "./test/stubs/**/*.png",
    "./test/stubs/_includes/**",
    "./test/stubs/_data/**"
  ]);
});

test("Glob Watcher Files with Config Passthroughs (one template format)", async t => {
  let evf = new EleventyFiles("test/stubs", "test/stubs/_site", ["njk"]);
  evf.init();

  let mgr = new TemplatePassthroughManager();
  mgr.setInputDir("test/stubs");
  mgr.setOutputDir("test/stubs/_site");
  mgr.setConfig({
    passthroughFileCopy: true,
    passthroughCopies: {
      "test/stubs/img/": true
    }
  });
  evf.setPassthroughManager(mgr);

  t.deepEqual(evf.getGlobWatcherFiles(), [
    "./test/stubs/**/*.njk",
    "./test/stubs/img/**",
    "./test/stubs/_includes/**",
    "./test/stubs/_data/**"
  ]);
});

test("Glob Watcher Files with Config Passthroughs (no template formats)", async t => {
  let evf = new EleventyFiles("test/stubs", "test/stubs/_site", []);
  evf.init();

  t.deepEqual(await evf.getGlobWatcherTemplateDataFiles(), [
    "./test/stubs/**/*.json",
    "./test/stubs/**/*.11tydata.js"
  ]);
});

test("Glob Watcher Files with passthroughAll", async t => {
  let evf = new EleventyFiles("test/stubs", "test/stubs/_site", [], true);
  evf.init();

<<<<<<< HEAD
  t.is((await evf.getFileGlobs())[0], "./test/stubs/**");
});

test("File extension aliasing", async t => {
  let map = new EleventyExtensionMap(["md"]);
  map.config = {
    templateExtensionAliases: {
      markdown: "md"
    }
  };

  let evf = new EleventyFiles(
    "./test/stubs/writeTestMarkdown",
    "./test/stubs/_writeTestMarkdownSite",
    ["md"]
  );
  evf._setExtensionMap(map);
  evf.init();

  const files = await evf.getFiles();

  t.deepEqual(
    files.sort(),
    [
      "./test/stubs/writeTestMarkdown/sample.md",
      "./test/stubs/writeTestMarkdown/sample2.markdown"
    ].sort()
  );
});

test("Test that negations are ignored (for now) PR#709, will change when #693 is implemented", async t => {
  t.deepEqual(
    EleventyFiles.normalizeIgnoreContent(
      "./",
      `hello
!testing`
    ),
    ["!./hello"]
  );
=======
  t.is((await evf._testGetFileGlobs())[0], "./test/stubs/**");
>>>>>>> 1113025e
});<|MERGE_RESOLUTION|>--- conflicted
+++ resolved
@@ -53,14 +53,9 @@
       "./test/stubs/writeTestJS/test.11ty.js"
     ].sort()
   );
-<<<<<<< HEAD
-
-  t.false(TemplateRender.hasEngine("./test/stubs/writeTestJS/sample.js"));
-  t.true(TemplateRender.hasEngine("./test/stubs/writeTestJS/test.11ty.js"));
-=======
+
   t.false(evf.extensionMap.hasEngine("./test/stubs/writeTestJS/sample.js"));
   t.true(evf.extensionMap.hasEngine("./test/stubs/writeTestJS/test.11ty.js"));
->>>>>>> 1113025e
 });
 
 test("getFiles (with case insensitivity)", async t => {
@@ -98,13 +93,8 @@
   );
   evf.init();
 
-<<<<<<< HEAD
   let files = await fastglob(evf.getFileGlobs());
   t.is(evf.getRawFiles().length, 2);
-=======
-  let files = await fastglob.async(evf._testGetFileGlobs());
-  t.is(evf._testGetRawFiles().length, 2);
->>>>>>> 1113025e
   t.true(files.length > 0);
   t.is(files[0], "./test/stubs/writeTest/test.md");
 });
@@ -116,13 +106,8 @@
   ]);
   evf.init();
 
-<<<<<<< HEAD
   let files = await fastglob(evf.getFileGlobs());
   t.is(evf.getRawFiles().length, 1);
-=======
-  let files = await fastglob.async(evf._testGetFileGlobs());
-  t.is(evf._testGetRawFiles().length, 1);
->>>>>>> 1113025e
   t.is(files.length, 1);
   t.is(files[0], "./test/stubs/index.html");
 });
@@ -131,15 +116,9 @@
   let evf = new EleventyFiles("README.md", "./test/stubs/_site", ["md"]);
   evf.init();
 
-<<<<<<< HEAD
   let globs = evf.getFileGlobs().filter(path => path !== "!./README.md");
   let files = await fastglob(globs);
   t.is(evf.getRawFiles().length, 1);
-=======
-  let globs = evf._testGetFileGlobs().filter(path => path !== "!./README.md");
-  let files = await fastglob.async(globs);
-  t.is(evf._testGetRawFiles().length, 1);
->>>>>>> 1113025e
   t.is(files.length, 1);
   t.is(files[0], "./README.md");
 });
@@ -152,13 +131,9 @@
   );
   evf.init();
 
-<<<<<<< HEAD
   let globs = evf.getFileGlobs();
   let files = await fastglob(globs);
-=======
-  let globs = evf._testGetFileGlobs();
-  let files = await fastglob.async(globs);
->>>>>>> 1113025e
+
   t.is(files.length, 2);
   t.is(files[0], "./test/stubs/glob-pages/about.md");
   t.is(files[1], "./test/stubs/glob-pages/home.md");
@@ -205,11 +180,8 @@
   let ignoredFiles = await fastglob("test/stubs/ignoredFolder/*.md");
   t.is(ignoredFiles.length, 1);
 
-<<<<<<< HEAD
   let files = await fastglob(evf.getFileGlobs());
-=======
-  let files = await fastglob.async(evf._testGetFileGlobs());
->>>>>>> 1113025e
+
   t.true(files.length > 0);
 
   t.is(
@@ -610,35 +582,7 @@
   let evf = new EleventyFiles("test/stubs", "test/stubs/_site", [], true);
   evf.init();
 
-<<<<<<< HEAD
   t.is((await evf.getFileGlobs())[0], "./test/stubs/**");
-});
-
-test("File extension aliasing", async t => {
-  let map = new EleventyExtensionMap(["md"]);
-  map.config = {
-    templateExtensionAliases: {
-      markdown: "md"
-    }
-  };
-
-  let evf = new EleventyFiles(
-    "./test/stubs/writeTestMarkdown",
-    "./test/stubs/_writeTestMarkdownSite",
-    ["md"]
-  );
-  evf._setExtensionMap(map);
-  evf.init();
-
-  const files = await evf.getFiles();
-
-  t.deepEqual(
-    files.sort(),
-    [
-      "./test/stubs/writeTestMarkdown/sample.md",
-      "./test/stubs/writeTestMarkdown/sample2.markdown"
-    ].sort()
-  );
 });
 
 test("Test that negations are ignored (for now) PR#709, will change when #693 is implemented", async t => {
@@ -650,7 +594,4 @@
     ),
     ["!./hello"]
   );
-=======
-  t.is((await evf._testGetFileGlobs())[0], "./test/stubs/**");
->>>>>>> 1113025e
 });