--- conflicted
+++ resolved
@@ -57,12 +57,9 @@
   t.not(Object.keys(cfg.nunjucksTags).indexOf("myNunjucksTag"), -1);
 });
 
-<<<<<<< HEAD
-test("Add liquid filter", (t) => {
-=======
-test("Add nunjucks global", t => {
-  eleventyConfig.reset();
-  eleventyConfig.addNunjucksGlobal("myNunjucksGlobal1", function() {});
+test("Add nunjucks global", (t) => {
+  eleventyConfig.reset();
+  eleventyConfig.addNunjucksGlobal("myNunjucksGlobal1", function () {});
   eleventyConfig.addNunjucksGlobal("myNunjucksGlobal2", 42);
 
   let templateCfg = new TemplateConfig(
@@ -74,8 +71,7 @@
   t.not(Object.keys(cfg.nunjucksGlobals).indexOf("myNunjucksGlobal2"), -1);
 });
 
-test("Add liquid filter", t => {
->>>>>>> b8a0bdd9
+test("Add liquid filter", (t) => {
   eleventyConfig.reset();
   eleventyConfig.addLiquidFilter("myFilterName", function (liquidEngine) {
     return {};
