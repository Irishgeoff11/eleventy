--- conflicted
+++ resolved
@@ -30,12 +30,8 @@
     server: {
       baseDir: "_site",
     },
-<<<<<<< HEAD
+    middleware: options.middleware,
     watch: false,
-=======
-    middleware: options.middleware,
-    watch: false
->>>>>>> c9c84dc0
   });
 });
 
@@ -59,12 +55,8 @@
         "/web/": "_site",
       },
     },
-<<<<<<< HEAD
+    middleware: options.middleware,
     watch: false,
-=======
-    middleware: options.middleware,
-    watch: false
->>>>>>> c9c84dc0
   });
 });
 
@@ -88,11 +80,7 @@
     server: {
       baseDir: "_site",
     },
-<<<<<<< HEAD
+    middleware: options.middleware,
     watch: false,
-=======
-    middleware: options.middleware,
-    watch: false
->>>>>>> c9c84dc0
   });
 });