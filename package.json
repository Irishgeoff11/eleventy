{
  "name": "@11ty/eleventy",
  "version": "0.9.0",
  "description": "Transform a directory of templates into HTML.",
  "main": "src/Eleventy.js",
  "license": "MIT",
  "engines": {
    "node": ">=8"
  },
  "keywords": [
    "static-site-generator",
    "static-site",
    "ssg",
    "documentation",
    "website",
    "jekyll",
    "blog",
    "templates",
    "generator",
    "framework",
    "eleventy",
    "11ty",
    "html",
    "markdown",
    "liquid",
    "nunjucks",
    "pug",
    "handlebars",
    "mustache",
    "ejs",
    "haml"
  ],
  "bin": {
    "eleventy": "./cmd.js"
  },
  "scripts": {
    "default": "npm run test",
    "doc": "jsdoc -c .jsdoc.conf.json -d ./api-docs -p ./package.json -R README.md -t ./node_modules/ink-docstrap/template -r src/*.js",
    "test": "npx ava --verbose",
    "lint-staged": "lint-staged",
    "coverage": "npx nyc ava && npx nyc report --reporter=json-summary && cp coverage/coverage-summary.json docs-src/_data/coverage.json && node cmd.js --config=docs-src/.eleventy.docs.js"
  },
  "author": {
    "name": "Zach Leatherman",
    "email": "zachleatherman@gmail.com",
    "url": "https://zachleat.com/"
  },
  "repository": {
    "type": "git",
    "url": "git://github.com/11ty/eleventy.git"
  },
  "ava": {
    "files": [
      "./test/*.js"
    ],
    "sources": [
      "./**/.eleventyignore",
      "./src/**/*.js",
      "./test/stubs/**",
      "!./test/stubs/**/_site/**"
    ]
  },
  "lint-staged": {
    "*.{js,css,md}": [
      "prettier --write",
      "git add"
    ]
  },
  "devDependencies": {
    "@11ty/eleventy-plugin-syntaxhighlight": "^2.0.3",
    "ava": "^2.2.0",
<<<<<<< HEAD
    "ink-docstrap": "1.3.2",
    "jsdoc": "3.6.2",
    "lint-staged": "^8.2.1",
=======
    "lint-staged": "^9.2.5",
>>>>>>> 38743606
    "markdown-it-emoji": "^1.4.0",
    "nyc": "^14.1.1",
    "pre-commit": "^1.2.2",
    "pre-push": "^0.1.1",
    "prettier": "^1.18.2",
    "rimraf": "^3.0.0",
    "toml": "^3.0.0",
    "viperhtml": "^2.17.0",
    "vue": "^2.6.10",
    "vue-server-renderer": "^2.6.10"
  },
  "dependencies": {
    "browser-sync": "^2.26.7",
    "chalk": "^2.4.2",
    "chokidar": "^3.0.2",
    "debug": "^4.1.1",
    "dependency-graph": "^0.8.0",
    "dependency-tree": "^7.0.2",
    "ejs": "^2.6.2",
    "fast-glob": "^3.0.4",
    "fs-extra": "^8.1.0",
    "gray-matter": "^4.0.2",
    "hamljs": "^0.6.2",
    "handlebars": "^4.1.2",
    "javascript-stringify": "^2.0.0",
    "liquidjs": "^6.4.3",
    "lodash": "^4.17.15",
    "luxon": "^1.17.2",
    "markdown-it": "^8.4.2",
    "minimist": "^1.2.0",
    "moo": "^0.5.0",
    "multimatch": "^4.0.0",
    "mustache": "^2.3.0",
    "normalize-path": "^3.0.0",
    "nunjucks": "^3.2.0",
    "parse-filepath": "^1.0.2",
    "please-upgrade-node": "^3.2.0",
    "pretty": "^2.0.0",
    "pug": "^2.0.4",
    "recursive-copy": "^2.0.10",
    "semver": "^6.3.0",
    "slugify": "^1.3.4",
    "time-require": "^0.1.2",
    "valid-url": "^1.0.9"
  },
  "pre-commit": "lint-staged",
  "pre-push": "test"
}<|MERGE_RESOLUTION|>--- conflicted
+++ resolved
@@ -69,13 +69,9 @@
   "devDependencies": {
     "@11ty/eleventy-plugin-syntaxhighlight": "^2.0.3",
     "ava": "^2.2.0",
-<<<<<<< HEAD
     "ink-docstrap": "1.3.2",
     "jsdoc": "3.6.2",
-    "lint-staged": "^8.2.1",
-=======
     "lint-staged": "^9.2.5",
->>>>>>> 38743606
     "markdown-it-emoji": "^1.4.0",
     "nyc": "^14.1.1",
     "pre-commit": "^1.2.2",
