{
  "name": "@11ty/eleventy",
  "version": "1.0.0-canary.39",
  "description": "Transform a directory of templates into HTML.",
  "publishConfig": {
    "access": "public"
  },
  "main": "src/Eleventy.js",
  "bin": {
    "eleventy": "./cmd.js"
  },
  "license": "MIT",
  "engines": {
    "node": ">=12"
  },
  "funding": {
    "type": "opencollective",
    "url": "https://opencollective.com/11ty"
  },
  "keywords": [
    "static-site-generator",
    "static-site",
    "ssg",
    "documentation",
    "website",
    "jekyll",
    "blog",
    "templates",
    "generator",
    "framework",
    "eleventy",
    "11ty",
    "html",
    "markdown",
    "liquid",
    "nunjucks",
    "pug",
    "handlebars",
    "mustache",
    "ejs",
    "haml"
  ],
  "scripts": {
    "default": "npm run test",
<<<<<<< HEAD
    "doc": "jsdoc -c .jsdoc.conf.json -d ./api-docs -p ./package.json -R README.md -t ./node_modules/ink-docstrap/template -r src/",
    "format": "prettier src/ --write",
=======
>>>>>>> f1b85b30
    "test": "npx ava --verbose",
    "lint-staged": "lint-staged",
    "coverage": "npx nyc ava && npx nyc report --reporter=json-summary && cp coverage/coverage-summary.json docs-src/_data/coverage.json && node cmd.js --config=docs-src/.eleventy.docs.js",
    "prepare": "husky install"
  },
  "author": {
    "name": "Zach Leatherman",
    "email": "zachleatherman@gmail.com",
    "url": "https://zachleat.com/"
  },
  "repository": {
    "type": "git",
    "url": "git://github.com/11ty/eleventy.git"
  },
  "bugs": "https://github.com/11ty/eleventy/issues",
  "homepage": "https://www.11ty.dev/",
  "ava": {
    "environmentVariables": {},
    "failFast": false,
    "files": [
      "./test/*.js"
    ],
    "ignoredByWatcher": [
      "./test/stubs*/**/*"
    ]
  },
  "lint-staged": {
    "*.{js,css,md}": [
      "prettier --write"
    ]
  },
  "devDependencies": {
    "@11ty/eleventy-plugin-syntaxhighlight": "^3.1.2",
    "ava": "^3.15.0",
    "husky": "^7.0.1",
    "js-yaml": "^4.1.0",
    "lint-staged": "^11.0.1",
    "markdown-it-emoji": "^2.0.0",
    "nyc": "^15.1.0",
    "prettier": "^2.3.2",
    "rimraf": "^3.0.2",
    "sass": "^1.35.2",
    "toml": "^3.0.0",
    "vue": "^2.6.14",
    "vue-server-renderer": "^2.6.14"
  },
  "dependencies": {
    "@11ty/dependency-tree": "^2.0.0",
    "@iarna/toml": "^2.2.5",
    "@sindresorhus/slugify": "^1.1.2",
    "browser-sync": "^2.27.4",
    "chalk": "^4.1.1",
    "chokidar": "^3.5.2",
    "debug": "^4.3.2",
    "dependency-graph": "^0.11.0",
    "ejs": "^3.1.6",
    "fast-glob": "^3.2.7",
    "gray-matter": "^4.0.3",
    "hamljs": "^0.6.2",
    "handlebars": "^4.7.7",
    "is-glob": "^4.0.1",
    "liquidjs": "^9.25.1",
    "lodash": "^4.17.21",
    "luxon": "^2.0.1",
    "markdown-it": "^12.1.0",
    "minimist": "^1.2.5",
    "moo": "^0.5.1",
    "multimatch": "^5.0.0",
    "mustache": "^4.2.0",
    "normalize-path": "^3.0.0",
    "nunjucks": "^3.2.3",
    "please-upgrade-node": "^3.2.0",
    "pretty": "^2.0.0",
    "pug": "^3.0.2",
    "recursive-copy": "^2.0.13",
    "semver": "^7.3.5",
    "slugify": "^1.5.3",
    "split": "^1.0.1",
    "time-require": "^0.1.2",
    "url-pattern": "^1.0.3",
    "valid-url": "^1.0.9"
  }
}<|MERGE_RESOLUTION|>--- conflicted
+++ resolved
@@ -42,11 +42,7 @@
   ],
   "scripts": {
     "default": "npm run test",
-<<<<<<< HEAD
-    "doc": "jsdoc -c .jsdoc.conf.json -d ./api-docs -p ./package.json -R README.md -t ./node_modules/ink-docstrap/template -r src/",
     "format": "prettier src/ --write",
-=======
->>>>>>> f1b85b30
     "test": "npx ava --verbose",
     "lint-staged": "lint-staged",
     "coverage": "npx nyc ava && npx nyc report --reporter=json-summary && cp coverage/coverage-summary.json docs-src/_data/coverage.json && node cmd.js --config=docs-src/.eleventy.docs.js",
