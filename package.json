--- conflicted
+++ resolved
@@ -106,13 +106,8 @@
     "hamljs": "^0.6.2",
     "handlebars": "^4.7.6",
     "javascript-stringify": "^2.0.1",
-<<<<<<< HEAD
     "liquidjs": "^9.11.9",
-    "lodash": "^4.17.15",
-=======
-    "liquidjs": "^6.4.3",
     "lodash": "^4.17.19",
->>>>>>> 65e02a3d
     "luxon": "^1.24.1",
     "markdown-it": "^11.0.0",
     "minimist": "^1.2.5",
